package testsuite

import (
	"context"
	"fmt"
	"sort"
	"time"

	"github.com/cosmos/cosmos-sdk/client/grpc/ccmtservice"
	sdk "github.com/cosmos/cosmos-sdk/types"
	authtypes "github.com/cosmos/cosmos-sdk/x/auth/types"
	"github.com/cosmos/cosmos-sdk/x/authz"
	govtypesv1 "github.com/cosmos/cosmos-sdk/x/gov/types/v1"
	govtypesv1beta1 "github.com/cosmos/cosmos-sdk/x/gov/types/v1beta1"
	grouptypes "github.com/cosmos/cosmos-sdk/x/group"
	paramsproposaltypes "github.com/cosmos/cosmos-sdk/x/params/types/proposal"
	intertxtypes "github.com/cosmos/interchain-accounts/x/inter-tx/types"
	"github.com/strangelove-ventures/interchaintest/v7/chain/cosmos"
	"github.com/strangelove-ventures/interchaintest/v7/ibc"
	"google.golang.org/grpc"
	"google.golang.org/grpc/credentials/insecure"

	controllertypes "github.com/cosmos/ibc-go/v7/modules/apps/27-interchain-accounts/controller/types"
	hosttypes "github.com/cosmos/ibc-go/v7/modules/apps/27-interchain-accounts/host/types"
	feetypes "github.com/cosmos/ibc-go/v7/modules/apps/29-fee/types"
	transfertypes "github.com/cosmos/ibc-go/v7/modules/apps/transfer/types"
	clienttypes "github.com/cosmos/ibc-go/v7/modules/core/02-client/types"
	connectiontypes "github.com/cosmos/ibc-go/v7/modules/core/03-connection/types"
	channeltypes "github.com/cosmos/ibc-go/v7/modules/core/04-channel/types"
	ibcexported "github.com/cosmos/ibc-go/v7/modules/core/exported"
)

// GRPCClients holds a reference to any GRPC clients that are needed by the tests.
// These should typically be used for query clients only. If we need to make changes, we should
// use E2ETestSuite.BroadcastMessages to broadcast transactions instead.
type GRPCClients struct {
	ClientQueryClient        clienttypes.QueryClient
	ConnectionQueryClient    connectiontypes.QueryClient
	ChannelQueryClient       channeltypes.QueryClient
	TransferQueryClient      transfertypes.QueryClient
	FeeQueryClient           feetypes.QueryClient
	ICAControllerQueryClient controllertypes.QueryClient
	ICAHostQueryClient       hosttypes.QueryClient
	InterTxQueryClient       intertxtypes.QueryClient

	// SDK query clients
	GovQueryClient    govtypesv1beta1.QueryClient
	GovQueryClientV1  govtypesv1.QueryClient
	GroupsQueryClient grouptypes.QueryClient
	ParamsQueryClient paramsproposaltypes.QueryClient
	AuthQueryClient   authtypes.QueryClient
	AuthZQueryClient  authz.QueryClient

	ConsensusServiceClient ccmtservice.ServiceClient
}

// InitGRPCClients establishes GRPC clients with the given chain.
// The created GRPCClients can be retrieved with GetChainGRCPClients.
func (s *E2ETestSuite) InitGRPCClients(chain *cosmos.CosmosChain) {
	// Create a connection to the gRPC server.
	grpcConn, err := grpc.Dial(
		chain.GetHostGRPCAddress(),
		grpc.WithTransportCredentials(insecure.NewCredentials()),
	)
	s.Require().NoError(err)
	s.T().Cleanup(func() {
		if err := grpcConn.Close(); err != nil {
			s.T().Logf("failed closing GRPC connection to chain %s: %s", chain.Config().ChainID, err)
		}
	})

	if s.grpcClients == nil {
		s.grpcClients = make(map[string]GRPCClients)
	}

	s.grpcClients[chain.Config().ChainID] = GRPCClients{
<<<<<<< HEAD
		ClientQueryClient:      clienttypes.NewQueryClient(grpcConn),
		ConnectionQueryClient:  connectiontypes.NewQueryClient(grpcConn),
		ChannelQueryClient:     channeltypes.NewQueryClient(grpcConn),
		TransferQueryClient:    transfertypes.NewQueryClient(grpcConn),
		FeeQueryClient:         feetypes.NewQueryClient(grpcConn),
		ICAQueryClient:         controllertypes.NewQueryClient(grpcConn),
		InterTxQueryClient:     intertxtypes.NewQueryClient(grpcConn),
		GovQueryClient:         govtypesv1beta1.NewQueryClient(grpcConn),
		GovQueryClientV1:       govtypesv1.NewQueryClient(grpcConn),
		GroupsQueryClient:      grouptypes.NewQueryClient(grpcConn),
		ParamsQueryClient:      paramsproposaltypes.NewQueryClient(grpcConn),
		AuthQueryClient:        authtypes.NewQueryClient(grpcConn),
		AuthZQueryClient:       authz.NewQueryClient(grpcConn),
		ConsensusServiceClient: ccmtservice.NewServiceClient(grpcConn),
=======
		ClientQueryClient:        clienttypes.NewQueryClient(grpcConn),
		ConnectionQueryClient:    connectiontypes.NewQueryClient(grpcConn),
		ChannelQueryClient:       channeltypes.NewQueryClient(grpcConn),
		TransferQueryClient:      transfertypes.NewQueryClient(grpcConn),
		FeeQueryClient:           feetypes.NewQueryClient(grpcConn),
		ICAControllerQueryClient: controllertypes.NewQueryClient(grpcConn),
		ICAHostQueryClient:       hosttypes.NewQueryClient(grpcConn),
		InterTxQueryClient:       intertxtypes.NewQueryClient(grpcConn),
		GovQueryClient:           govtypesv1beta1.NewQueryClient(grpcConn),
		GovQueryClientV1:         govtypesv1.NewQueryClient(grpcConn),
		GroupsQueryClient:        grouptypes.NewQueryClient(grpcConn),
		ParamsQueryClient:        paramsproposaltypes.NewQueryClient(grpcConn),
		AuthQueryClient:          authtypes.NewQueryClient(grpcConn),
		AuthZQueryClient:         authz.NewQueryClient(grpcConn),
		ConsensusServiceClient:   tmservice.NewServiceClient(grpcConn),
>>>>>>> 8b82ec4c
	}
}

// Header defines an interface which is implemented by both the sdk block header and the cometbft Block Header.
// this interfaces allows us to use the same function to fetch the block header for both chains.
type Header interface {
	GetTime() time.Time
	GetLastCommitHash() []byte
}

// QueryClientState queries the client state on the given chain for the provided clientID.
func (s *E2ETestSuite) QueryClientState(ctx context.Context, chain ibc.Chain, clientID string) (ibcexported.ClientState, error) {
	queryClient := s.GetChainGRCPClients(chain).ClientQueryClient
	res, err := queryClient.ClientState(ctx, &clienttypes.QueryClientStateRequest{
		ClientId: clientID,
	})
	if err != nil {
		return nil, err
	}

	cfg := EncodingConfig()
	var clientState ibcexported.ClientState
	if err := cfg.InterfaceRegistry.UnpackAny(res.ClientState, &clientState); err != nil {
		return nil, err
	}

	return clientState, nil
}

// QueryClientStatus queries the status of the client by clientID
func (s *E2ETestSuite) QueryClientStatus(ctx context.Context, chain ibc.Chain, clientID string) (string, error) {
	queryClient := s.GetChainGRCPClients(chain).ClientQueryClient
	res, err := queryClient.ClientStatus(ctx, &clienttypes.QueryClientStatusRequest{
		ClientId: clientID,
	})
	if err != nil {
		return "", err
	}

	return res.Status, nil
}

// QueryConnection queries the connection end using the given chain and connection id.
func (s *E2ETestSuite) QueryConnection(ctx context.Context, chain ibc.Chain, connectionID string) (connectiontypes.ConnectionEnd, error) {
	queryClient := s.GetChainGRCPClients(chain).ConnectionQueryClient
	res, err := queryClient.Connection(ctx, &connectiontypes.QueryConnectionRequest{
		ConnectionId: connectionID,
	})
	if err != nil {
		return connectiontypes.ConnectionEnd{}, err
	}

	return *res.Connection, nil
}

// QueryChannel queries the channel on a given chain for the provided portID and channelID
func (s *E2ETestSuite) QueryChannel(ctx context.Context, chain ibc.Chain, portID, channelID string) (channeltypes.Channel, error) {
	queryClient := s.GetChainGRCPClients(chain).ChannelQueryClient
	res, err := queryClient.Channel(ctx, &channeltypes.QueryChannelRequest{
		PortId:    portID,
		ChannelId: channelID,
	})
	if err != nil {
		return channeltypes.Channel{}, err
	}

	return *res.Channel, nil
}

// QueryPacketCommitment queries the packet commitment on the given chain for the provided channel and sequence.
func (s *E2ETestSuite) QueryPacketCommitment(ctx context.Context, chain ibc.Chain, portID, channelID string, sequence uint64) ([]byte, error) {
	queryClient := s.GetChainGRCPClients(chain).ChannelQueryClient
	res, err := queryClient.PacketCommitment(ctx, &channeltypes.QueryPacketCommitmentRequest{
		PortId:    portID,
		ChannelId: channelID,
		Sequence:  sequence,
	})
	if err != nil {
		return nil, err
	}
	return res.Commitment, nil
}

// QueryTotalEscrowForDenom queries the total amount of tokens in escrow for a denom
func (s *E2ETestSuite) QueryTotalEscrowForDenom(ctx context.Context, chain ibc.Chain, denom string) (sdk.Coin, error) {
	queryClient := s.GetChainGRCPClients(chain).TransferQueryClient
	res, err := queryClient.TotalEscrowForDenom(ctx, &transfertypes.QueryTotalEscrowForDenomRequest{
		Denom: denom,
	})
	if err != nil {
		return sdk.Coin{}, err
	}

	return res.Amount, nil
}

// QueryInterchainAccount queries the interchain account for the given owner and connectionID.
func (s *E2ETestSuite) QueryInterchainAccount(ctx context.Context, chain ibc.Chain, owner, connectionID string) (string, error) {
	queryClient := s.GetChainGRCPClients(chain).ICAControllerQueryClient
	res, err := queryClient.InterchainAccount(ctx, &controllertypes.QueryInterchainAccountRequest{
		Owner:        owner,
		ConnectionId: connectionID,
	})
	if err != nil {
		return "", err
	}
	return res.Address, nil
}

// QueryInterchainAccountLegacy queries the interchain account for the given owner and connectionID using the intertx module.
func (s *E2ETestSuite) QueryInterchainAccountLegacy(ctx context.Context, chain ibc.Chain, owner, connectionID string) (string, error) {
	queryClient := s.GetChainGRCPClients(chain).InterTxQueryClient
	res, err := queryClient.InterchainAccount(ctx, &intertxtypes.QueryInterchainAccountRequest{
		Owner:        owner,
		ConnectionId: connectionID,
	})
	if err != nil {
		return "", err
	}

	return res.InterchainAccountAddress, nil
}

// QueryIncentivizedPacketsForChannel queries the incentivized packets on the specified channel.
func (s *E2ETestSuite) QueryIncentivizedPacketsForChannel(
	ctx context.Context,
	chain *cosmos.CosmosChain,
	portId,
	channelId string,
) ([]*feetypes.IdentifiedPacketFees, error) {
	queryClient := s.GetChainGRCPClients(chain).FeeQueryClient
	res, err := queryClient.IncentivizedPacketsForChannel(ctx, &feetypes.QueryIncentivizedPacketsForChannelRequest{
		PortId:    portId,
		ChannelId: channelId,
	})
	if err != nil {
		return nil, err
	}
	return res.IncentivizedPackets, err
}

// QueryCounterPartyPayee queries the counterparty payee of the given chain and relayer address on the specified channel.
func (s *E2ETestSuite) QueryCounterPartyPayee(ctx context.Context, chain ibc.Chain, relayerAddress, channelID string) (string, error) {
	queryClient := s.GetChainGRCPClients(chain).FeeQueryClient
	res, err := queryClient.CounterpartyPayee(ctx, &feetypes.QueryCounterpartyPayeeRequest{
		ChannelId: channelID,
		Relayer:   relayerAddress,
	})
	if err != nil {
		return "", err
	}
	return res.CounterpartyPayee, nil
}

// QueryProposal queries the governance proposal on the given chain with the given proposal ID.
func (s *E2ETestSuite) QueryProposal(ctx context.Context, chain ibc.Chain, proposalID uint64) (govtypesv1beta1.Proposal, error) {
	queryClient := s.GetChainGRCPClients(chain).GovQueryClient
	res, err := queryClient.Proposal(ctx, &govtypesv1beta1.QueryProposalRequest{
		ProposalId: proposalID,
	})
	if err != nil {
		return govtypesv1beta1.Proposal{}, err
	}

	return res.Proposal, nil
}

func (s *E2ETestSuite) QueryProposalV1(ctx context.Context, chain ibc.Chain, proposalID uint64) (govtypesv1.Proposal, error) {
	queryClient := s.GetChainGRCPClients(chain).GovQueryClientV1
	res, err := queryClient.Proposal(ctx, &govtypesv1.QueryProposalRequest{
		ProposalId: proposalID,
	})
	if err != nil {
		return govtypesv1.Proposal{}, err
	}

	return *res.Proposal, nil
}

// GetBlockHeaderByHeight fetches the block header at a given height.
func (s *E2ETestSuite) GetBlockHeaderByHeight(ctx context.Context, chain ibc.Chain, height uint64) (Header, error) {
	cmtservice := s.GetChainGRCPClients(chain).ConsensusServiceClient
	res, err := cmtservice.GetBlockByHeight(ctx, &ccmtservice.GetBlockByHeightRequest{
		Height: int64(height),
	})
	if err != nil {
		return nil, err
	}

	// Clean up when v6 is not supported, see: https://github.com/cosmos/ibc-go/issues/3540
	// versions newer than 0.47 SDK use the SdkBlock field while versions older
	// than 0.47 SDK, which do not have the SdkBlock field, use the Block field.
	if res.SdkBlock != nil {
		return &res.SdkBlock.Header, nil
	}
	return &res.Block.Header, nil
}

// GetValidatorSetByHeight returns the validators of the given chain at the specified height. The returned validators
// are sorted by address.
func (s *E2ETestSuite) GetValidatorSetByHeight(ctx context.Context, chain ibc.Chain, height uint64) ([]*ccmtservice.Validator, error) {
	cmtservice := s.GetChainGRCPClients(chain).ConsensusServiceClient
	res, err := cmtservice.GetValidatorSetByHeight(ctx, &ccmtservice.GetValidatorSetByHeightRequest{
		Height: int64(height),
	})
	if err != nil {
		return nil, err
	}

	sort.SliceStable(res.Validators, func(i, j int) bool {
		return res.Validators[i].Address < res.Validators[j].Address
	})

	return res.Validators, nil
}

// QueryModuleAccountAddress returns the sdk.AccAddress of a given module name.
func (s *E2ETestSuite) QueryModuleAccountAddress(ctx context.Context, moduleName string, chain *cosmos.CosmosChain) (sdk.AccAddress, error) {
	authClient := s.GetChainGRCPClients(chain).AuthQueryClient

	resp, err := authClient.ModuleAccountByName(ctx, &authtypes.QueryModuleAccountByNameRequest{
		Name: moduleName,
	})
	if err != nil {
		return nil, err
	}

	cfg := EncodingConfig()

	var account sdk.AccountI
	if err := cfg.InterfaceRegistry.UnpackAny(resp.Account, &account); err != nil {
		return nil, err
	}
	moduleAccount, ok := account.(authtypes.ModuleAccountI)
	if !ok {
		return nil, fmt.Errorf("failed to cast account: %T as ModuleAccount", moduleAccount)
	}

	return moduleAccount.GetAddress(), nil
}

// QueryGranterGrants returns all GrantAuthorizations for the given granterAddress.
func (s *E2ETestSuite) QueryGranterGrants(ctx context.Context, chain *cosmos.CosmosChain, granterAddress string) ([]*authz.GrantAuthorization, error) {
	authzClient := s.GetChainGRCPClients(chain).AuthZQueryClient
	queryRequest := &authz.QueryGranterGrantsRequest{
		Granter: granterAddress,
	}

	grants, err := authzClient.GranterGrants(ctx, queryRequest)
	if err != nil {
		return nil, err
	}

	return grants.Grants, nil
}<|MERGE_RESOLUTION|>--- conflicted
+++ resolved
@@ -6,7 +6,7 @@
 	"sort"
 	"time"
 
-	"github.com/cosmos/cosmos-sdk/client/grpc/ccmtservice"
+	"github.com/cosmos/cosmos-sdk/client/grpc/cmtservice"
 	sdk "github.com/cosmos/cosmos-sdk/types"
 	authtypes "github.com/cosmos/cosmos-sdk/x/auth/types"
 	"github.com/cosmos/cosmos-sdk/x/authz"
@@ -51,7 +51,7 @@
 	AuthQueryClient   authtypes.QueryClient
 	AuthZQueryClient  authz.QueryClient
 
-	ConsensusServiceClient ccmtservice.ServiceClient
+	ConsensusServiceClient cmtservice.ServiceClient
 }
 
 // InitGRPCClients establishes GRPC clients with the given chain.
@@ -74,22 +74,6 @@
 	}
 
 	s.grpcClients[chain.Config().ChainID] = GRPCClients{
-<<<<<<< HEAD
-		ClientQueryClient:      clienttypes.NewQueryClient(grpcConn),
-		ConnectionQueryClient:  connectiontypes.NewQueryClient(grpcConn),
-		ChannelQueryClient:     channeltypes.NewQueryClient(grpcConn),
-		TransferQueryClient:    transfertypes.NewQueryClient(grpcConn),
-		FeeQueryClient:         feetypes.NewQueryClient(grpcConn),
-		ICAQueryClient:         controllertypes.NewQueryClient(grpcConn),
-		InterTxQueryClient:     intertxtypes.NewQueryClient(grpcConn),
-		GovQueryClient:         govtypesv1beta1.NewQueryClient(grpcConn),
-		GovQueryClientV1:       govtypesv1.NewQueryClient(grpcConn),
-		GroupsQueryClient:      grouptypes.NewQueryClient(grpcConn),
-		ParamsQueryClient:      paramsproposaltypes.NewQueryClient(grpcConn),
-		AuthQueryClient:        authtypes.NewQueryClient(grpcConn),
-		AuthZQueryClient:       authz.NewQueryClient(grpcConn),
-		ConsensusServiceClient: ccmtservice.NewServiceClient(grpcConn),
-=======
 		ClientQueryClient:        clienttypes.NewQueryClient(grpcConn),
 		ConnectionQueryClient:    connectiontypes.NewQueryClient(grpcConn),
 		ChannelQueryClient:       channeltypes.NewQueryClient(grpcConn),
@@ -104,8 +88,7 @@
 		ParamsQueryClient:        paramsproposaltypes.NewQueryClient(grpcConn),
 		AuthQueryClient:          authtypes.NewQueryClient(grpcConn),
 		AuthZQueryClient:         authz.NewQueryClient(grpcConn),
-		ConsensusServiceClient:   tmservice.NewServiceClient(grpcConn),
->>>>>>> 8b82ec4c
+		ConsensusServiceClient:   cmtservice.NewServiceClient(grpcConn),
 	}
 }
 
