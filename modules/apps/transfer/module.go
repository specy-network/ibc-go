--- conflicted
+++ resolved
@@ -19,17 +19,13 @@
 	"github.com/cosmos/ibc-go/v7/modules/apps/transfer/keeper"
 	"github.com/cosmos/ibc-go/v7/modules/apps/transfer/simulation"
 	"github.com/cosmos/ibc-go/v7/modules/apps/transfer/types"
+	porttypes "github.com/cosmos/ibc-go/v7/modules/core/05-port/types"
 )
 
 var (
-<<<<<<< HEAD
-	_ module.AppModule      = AppModule{}
-	_ module.AppModuleBasic = AppModuleBasic{}
-=======
 	_ module.AppModule      = (*AppModule)(nil)
 	_ module.AppModuleBasic = (*AppModuleBasic)(nil)
 	_ porttypes.IBCModule   = (*IBCModule)(nil)
->>>>>>> 13af8627
 )
 
 // AppModuleBasic is the IBC Transfer AppModuleBasic
