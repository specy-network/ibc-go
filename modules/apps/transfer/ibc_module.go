package transfer

import (
	"fmt"
	"math"
	"strings"

	errorsmod "cosmossdk.io/errors"

	sdk "github.com/cosmos/cosmos-sdk/types"

	capabilitytypes "github.com/cosmos/ibc-go/modules/capability/types"
	"github.com/cosmos/ibc-go/v7/modules/apps/transfer/keeper"
	"github.com/cosmos/ibc-go/v7/modules/apps/transfer/types"
	channeltypes "github.com/cosmos/ibc-go/v7/modules/core/04-channel/types"
	porttypes "github.com/cosmos/ibc-go/v7/modules/core/05-port/types"
	host "github.com/cosmos/ibc-go/v7/modules/core/24-host"
	ibcerrors "github.com/cosmos/ibc-go/v7/modules/core/errors"
	ibcexported "github.com/cosmos/ibc-go/v7/modules/core/exported"
)

var (
<<<<<<< HEAD
	_ porttypes.IBCModule             = IBCModule{}
	_ porttypes.PacketDataUnmarshaler = IBCModule{}
=======
	_ porttypes.IBCModule             = (*IBCModule)(nil)
	_ porttypes.PacketDataUnmarshaler = (*IBCModule)(nil)
>>>>>>> a4ca39c5
)

// IBCModule implements the ICS26 interface for transfer given the transfer keeper.
type IBCModule struct {
	keeper keeper.Keeper
}

// NewIBCModule creates a new IBCModule given the keeper
func NewIBCModule(k keeper.Keeper) IBCModule {
	return IBCModule{
		keeper: k,
	}
}

// ValidateTransferChannelParams does validation of a newly created transfer channel. A transfer
// channel must be UNORDERED, use the correct port (by default 'transfer'), and use the current
// supported version. Only 2^32 channels are allowed to be created.
func ValidateTransferChannelParams(
	ctx sdk.Context,
	transferkeeper keeper.Keeper,
	order channeltypes.Order,
	portID string,
	channelID string,
) error {
	// NOTE: for escrow address security only 2^32 channels are allowed to be created
	// Issue: https://github.com/cosmos/cosmos-sdk/issues/7737
	channelSequence, err := channeltypes.ParseChannelSequence(channelID)
	if err != nil {
		return err
	}
	if channelSequence > uint64(math.MaxUint32) {
		return errorsmod.Wrapf(types.ErrMaxTransferChannels, "channel sequence %d is greater than max allowed transfer channels %d", channelSequence, uint64(math.MaxUint32))
	}
	if order != channeltypes.UNORDERED {
		return errorsmod.Wrapf(channeltypes.ErrInvalidChannelOrdering, "expected %s channel, got %s ", channeltypes.UNORDERED, order)
	}

	// Require portID is the portID transfer module is bound to
	boundPort := transferkeeper.GetPort(ctx)
	if boundPort != portID {
		return errorsmod.Wrapf(porttypes.ErrInvalidPort, "invalid port: %s, expected %s", portID, boundPort)
	}

	return nil
}

// OnChanOpenInit implements the IBCModule interface
func (im IBCModule) OnChanOpenInit(
	ctx sdk.Context,
	order channeltypes.Order,
	connectionHops []string,
	portID string,
	channelID string,
	chanCap *capabilitytypes.Capability,
	counterparty channeltypes.Counterparty,
	version string,
) (string, error) {
	if err := ValidateTransferChannelParams(ctx, im.keeper, order, portID, channelID); err != nil {
		return "", err
	}

	if strings.TrimSpace(version) == "" {
		version = types.Version
	}

	if version != types.Version {
		return "", errorsmod.Wrapf(types.ErrInvalidVersion, "expected %s, got %s", types.Version, version)
	}

	// Claim channel capability passed back by IBC module
	if err := im.keeper.ClaimCapability(ctx, chanCap, host.ChannelCapabilityPath(portID, channelID)); err != nil {
		return "", err
	}

	return version, nil
}

// OnChanOpenTry implements the IBCModule interface.
func (im IBCModule) OnChanOpenTry(
	ctx sdk.Context,
	order channeltypes.Order,
	connectionHops []string,
	portID,
	channelID string,
	chanCap *capabilitytypes.Capability,
	counterparty channeltypes.Counterparty,
	counterpartyVersion string,
) (string, error) {
	if err := ValidateTransferChannelParams(ctx, im.keeper, order, portID, channelID); err != nil {
		return "", err
	}

	if counterpartyVersion != types.Version {
		return "", errorsmod.Wrapf(types.ErrInvalidVersion, "invalid counterparty version: expected %s, got %s", types.Version, counterpartyVersion)
	}

	// OpenTry must claim the channelCapability that IBC passes into the callback
	if err := im.keeper.ClaimCapability(ctx, chanCap, host.ChannelCapabilityPath(portID, channelID)); err != nil {
		return "", err
	}

	return types.Version, nil
}

// OnChanOpenAck implements the IBCModule interface
func (IBCModule) OnChanOpenAck(
	ctx sdk.Context,
	portID,
	channelID string,
	_ string,
	counterpartyVersion string,
) error {
	if counterpartyVersion != types.Version {
		return errorsmod.Wrapf(types.ErrInvalidVersion, "invalid counterparty version: expected %s, got %s", types.Version, counterpartyVersion)
	}
	return nil
}

// OnChanOpenConfirm implements the IBCModule interface
func (IBCModule) OnChanOpenConfirm(
	ctx sdk.Context,
	portID,
	channelID string,
) error {
	return nil
}

// OnChanCloseInit implements the IBCModule interface
func (IBCModule) OnChanCloseInit(
	ctx sdk.Context,
	portID,
	channelID string,
) error {
	// Disallow user-initiated channel closing for transfer channels
	return errorsmod.Wrap(ibcerrors.ErrInvalidRequest, "user cannot close channel")
}

// OnChanCloseConfirm implements the IBCModule interface
func (IBCModule) OnChanCloseConfirm(
	ctx sdk.Context,
	portID,
	channelID string,
) error {
	return nil
}

// OnRecvPacket implements the IBCModule interface. A successful acknowledgement
// is returned if the packet data is successfully decoded and the receive application
// logic returns without error.
func (im IBCModule) OnRecvPacket(
	ctx sdk.Context,
	packet channeltypes.Packet,
	relayer sdk.AccAddress,
) ibcexported.Acknowledgement {
	logger := im.keeper.Logger(ctx)
	ack := channeltypes.NewResultAcknowledgement([]byte{byte(1)})

	var data types.FungibleTokenPacketData
	var ackErr error
	if err := types.ModuleCdc.UnmarshalJSON(packet.GetData(), &data); err != nil {
		ackErr = errorsmod.Wrapf(ibcerrors.ErrInvalidType, "cannot unmarshal ICS-20 transfer packet data")
		logger.Error(fmt.Sprintf("%s sequence %d", ackErr.Error(), packet.Sequence))
		ack = channeltypes.NewErrorAcknowledgement(ackErr)
	}

	// only attempt the application logic if the packet data
	// was successfully decoded
	if ack.Success() {
		err := im.keeper.OnRecvPacket(ctx, packet, data)
		if err != nil {
			ack = channeltypes.NewErrorAcknowledgement(err)
			ackErr = err
			logger.Error(fmt.Sprintf("%s sequence %d", ackErr.Error(), packet.Sequence))
		} else {
			logger.Info("successfully handled ICS-20 packet sequence: %d", packet.Sequence)
		}
	}

	eventAttributes := []sdk.Attribute{
		sdk.NewAttribute(sdk.AttributeKeyModule, types.ModuleName),
		sdk.NewAttribute(sdk.AttributeKeySender, data.Sender),
		sdk.NewAttribute(types.AttributeKeyReceiver, data.Receiver),
		sdk.NewAttribute(types.AttributeKeyDenom, data.Denom),
		sdk.NewAttribute(types.AttributeKeyAmount, data.Amount),
		sdk.NewAttribute(types.AttributeKeyMemo, data.Memo),
		sdk.NewAttribute(types.AttributeKeyAckSuccess, fmt.Sprintf("%t", ack.Success())),
	}

	if ackErr != nil {
		eventAttributes = append(eventAttributes, sdk.NewAttribute(types.AttributeKeyAckError, ackErr.Error()))
	}

	ctx.EventManager().EmitEvent(
		sdk.NewEvent(
			types.EventTypePacket,
			eventAttributes...,
		),
	)

	// NOTE: acknowledgement will be written synchronously during IBC handler execution.
	return ack
}

// OnAcknowledgementPacket implements the IBCModule interface
func (im IBCModule) OnAcknowledgementPacket(
	ctx sdk.Context,
	packet channeltypes.Packet,
	acknowledgement []byte,
	relayer sdk.AccAddress,
) error {
	var ack channeltypes.Acknowledgement
	if err := types.ModuleCdc.UnmarshalJSON(acknowledgement, &ack); err != nil {
		return errorsmod.Wrapf(ibcerrors.ErrUnknownRequest, "cannot unmarshal ICS-20 transfer packet acknowledgement: %v", err)
	}
	var data types.FungibleTokenPacketData
	if err := types.ModuleCdc.UnmarshalJSON(packet.GetData(), &data); err != nil {
		return errorsmod.Wrapf(ibcerrors.ErrUnknownRequest, "cannot unmarshal ICS-20 transfer packet data: %s", err.Error())
	}

	if err := im.keeper.OnAcknowledgementPacket(ctx, packet, data, ack); err != nil {
		return err
	}

	ctx.EventManager().EmitEvent(
		sdk.NewEvent(
			types.EventTypePacket,
			sdk.NewAttribute(sdk.AttributeKeyModule, types.ModuleName),
			sdk.NewAttribute(sdk.AttributeKeySender, data.Sender),
			sdk.NewAttribute(types.AttributeKeyReceiver, data.Receiver),
			sdk.NewAttribute(types.AttributeKeyDenom, data.Denom),
			sdk.NewAttribute(types.AttributeKeyAmount, data.Amount),
			sdk.NewAttribute(types.AttributeKeyMemo, data.Memo),
			sdk.NewAttribute(types.AttributeKeyAck, ack.String()),
		),
	)

	switch resp := ack.Response.(type) {
	case *channeltypes.Acknowledgement_Result:
		ctx.EventManager().EmitEvent(
			sdk.NewEvent(
				types.EventTypePacket,
				sdk.NewAttribute(types.AttributeKeyAckSuccess, string(resp.Result)),
			),
		)
	case *channeltypes.Acknowledgement_Error:
		ctx.EventManager().EmitEvent(
			sdk.NewEvent(
				types.EventTypePacket,
				sdk.NewAttribute(types.AttributeKeyAckError, resp.Error),
			),
		)
	}

	return nil
}

// OnTimeoutPacket implements the IBCModule interface
func (im IBCModule) OnTimeoutPacket(
	ctx sdk.Context,
	packet channeltypes.Packet,
	relayer sdk.AccAddress,
) error {
	var data types.FungibleTokenPacketData
	if err := types.ModuleCdc.UnmarshalJSON(packet.GetData(), &data); err != nil {
		return errorsmod.Wrapf(ibcerrors.ErrUnknownRequest, "cannot unmarshal ICS-20 transfer packet data: %s", err.Error())
	}
	// refund tokens
	if err := im.keeper.OnTimeoutPacket(ctx, packet, data); err != nil {
		return err
	}

	ctx.EventManager().EmitEvent(
		sdk.NewEvent(
			types.EventTypeTimeout,
			sdk.NewAttribute(sdk.AttributeKeyModule, types.ModuleName),
			sdk.NewAttribute(types.AttributeKeyRefundReceiver, data.Sender),
			sdk.NewAttribute(types.AttributeKeyRefundDenom, data.Denom),
			sdk.NewAttribute(types.AttributeKeyRefundAmount, data.Amount),
			sdk.NewAttribute(types.AttributeKeyMemo, data.Memo),
		),
	)

	return nil
}

// UnmarshalPacketData attempts to unmarshal the provided packet data bytes
// into a FungibleTokenPacketData. This function implements the optional
// PacketDataUnmarshaler interface required for ADR 008 support.
<<<<<<< HEAD
func (im IBCModule) UnmarshalPacketData(bz []byte) (interface{}, error) {
=======
func (IBCModule) UnmarshalPacketData(bz []byte) (interface{}, error) {
>>>>>>> a4ca39c5
	var packetData types.FungibleTokenPacketData
	if err := types.ModuleCdc.UnmarshalJSON(bz, &packetData); err != nil {
		return nil, err
	}

	return packetData, nil
}<|MERGE_RESOLUTION|>--- conflicted
+++ resolved
@@ -20,13 +20,8 @@
 )
 
 var (
-<<<<<<< HEAD
-	_ porttypes.IBCModule             = IBCModule{}
-	_ porttypes.PacketDataUnmarshaler = IBCModule{}
-=======
 	_ porttypes.IBCModule             = (*IBCModule)(nil)
 	_ porttypes.PacketDataUnmarshaler = (*IBCModule)(nil)
->>>>>>> a4ca39c5
 )
 
 // IBCModule implements the ICS26 interface for transfer given the transfer keeper.
@@ -315,11 +310,7 @@
 // UnmarshalPacketData attempts to unmarshal the provided packet data bytes
 // into a FungibleTokenPacketData. This function implements the optional
 // PacketDataUnmarshaler interface required for ADR 008 support.
-<<<<<<< HEAD
-func (im IBCModule) UnmarshalPacketData(bz []byte) (interface{}, error) {
-=======
 func (IBCModule) UnmarshalPacketData(bz []byte) (interface{}, error) {
->>>>>>> a4ca39c5
 	var packetData types.FungibleTokenPacketData
 	if err := types.ModuleCdc.UnmarshalJSON(bz, &packetData); err != nil {
 		return nil, err
