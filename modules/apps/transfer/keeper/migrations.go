package keeper

import (
	"fmt"

	sdk "github.com/cosmos/cosmos-sdk/types"

	"github.com/cosmos/ibc-go/v7/modules/apps/transfer/types"
)

// Migrator is a struct for handling in-place store migrations.
type Migrator struct {
	keeper Keeper
}

// NewMigrator returns a new Migrator.
func NewMigrator(keeper Keeper) Migrator {
	return Migrator{keeper: keeper}
}

// MigrateTraces migrates the DenomTraces to the correct format, accounting for slashes in the BaseDenom.
func (m Migrator) MigrateTraces(ctx sdk.Context) error {
	// list of traces that must replace the old traces in store
	var newTraces []types.DenomTrace
	m.keeper.IterateDenomTraces(ctx,
		func(dt types.DenomTrace) (stop bool) {
			// check if the new way of splitting FullDenom
			// is the same as the current DenomTrace.
			// If it isn't then store the new DenomTrace in the list of new traces.
			newTrace := types.ParseDenomTrace(dt.GetFullDenomPath())
			err := newTrace.Validate()
			if err != nil {
				panic(err)
			}

			if dt.IBCDenom() != newTrace.IBCDenom() {
				// The new form of parsing will result in a token denomination change.
				// A bank migration is required. A panic should occur to prevent the
				// chain from using corrupted state.
				panic(fmt.Sprintf("migration will result in corrupted state. Previous IBC token (%s) requires a bank migration. Expected denom trace (%s)", dt, newTrace))
			}

			if !equalTraces(newTrace, dt) {
				newTraces = append(newTraces, newTrace)
			}

			return false
		})

	// replace the outdated traces with the new trace information
	for _, nt := range newTraces {
		m.keeper.SetDenomTrace(ctx, nt)
	}
	return nil
}

<<<<<<< HEAD
// MigrateMetaData sets token metadata for all the IBC denom traces
func (m Migrator) MigrateMetadata(ctx sdk.Context) error {
	m.keeper.IterateDenomTraces(ctx,
		func(dt types.DenomTrace) (stop bool) {
			// check if the metadata for the given denom trace already exists
			if !m.keeper.bankKeeper.HasDenomMetaData(ctx, dt.IBCDenom()) {
				m.keeper.SetDenomMetadata(ctx, dt)
			}
			return false
		})
=======
// MigrateTotalEscrowForDenom migrates the total amount of source chain tokens in escrow.
func (m Migrator) MigrateTotalEscrowForDenom(ctx sdk.Context) error {
	var totalEscrowed sdk.Coins
	portID := m.keeper.GetPort(ctx)

	transferChannels := m.keeper.channelKeeper.GetAllChannelsWithPortPrefix(ctx, portID)
	for _, channel := range transferChannels {
		escrowAddress := types.GetEscrowAddress(portID, channel.ChannelId)
		escrowBalances := m.keeper.bankKeeper.GetAllBalances(ctx, escrowAddress)

		totalEscrowed = totalEscrowed.Add(escrowBalances...)
	}

	for _, totalEscrow := range totalEscrowed {
		m.keeper.SetTotalEscrowForDenom(ctx, totalEscrow.Denom, totalEscrow.Amount)
	}

>>>>>>> 48341b40
	return nil
}

func equalTraces(dtA, dtB types.DenomTrace) bool {
	return dtA.BaseDenom == dtB.BaseDenom && dtA.Path == dtB.Path
}<|MERGE_RESOLUTION|>--- conflicted
+++ resolved
@@ -54,7 +54,6 @@
 	return nil
 }
 
-<<<<<<< HEAD
 // MigrateMetaData sets token metadata for all the IBC denom traces
 func (m Migrator) MigrateMetadata(ctx sdk.Context) error {
 	m.keeper.IterateDenomTraces(ctx,
@@ -65,7 +64,10 @@
 			}
 			return false
 		})
-=======
+
+	return nil
+}
+
 // MigrateTotalEscrowForDenom migrates the total amount of source chain tokens in escrow.
 func (m Migrator) MigrateTotalEscrowForDenom(ctx sdk.Context) error {
 	var totalEscrowed sdk.Coins
@@ -83,7 +85,6 @@
 		m.keeper.SetTotalEscrowForDenom(ctx, totalEscrow.Denom, totalEscrow.Amount)
 	}
 
->>>>>>> 48341b40
 	return nil
 }
 
