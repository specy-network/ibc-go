package keeper

import (
	"fmt"

	sdk "github.com/cosmos/cosmos-sdk/types"

	"github.com/cosmos/ibc-go/v7/modules/apps/transfer/types"
)

// Migrator is a struct for handling in-place store migrations.
type Migrator struct {
	keeper Keeper
}

// NewMigrator returns a new Migrator.
func NewMigrator(keeper Keeper) Migrator {
	return Migrator{keeper: keeper}
}

// MigrateTraces migrates the DenomTraces to the correct format, accounting for slashes in the BaseDenom.
func (m Migrator) MigrateTraces(ctx sdk.Context) error {
	// list of traces that must replace the old traces in store
	var newTraces []types.DenomTrace
	m.keeper.IterateDenomTraces(ctx,
		func(dt types.DenomTrace) (stop bool) {
			// check if the new way of splitting FullDenom
			// is the same as the current DenomTrace.
			// If it isn't then store the new DenomTrace in the list of new traces.
			newTrace := types.ParseDenomTrace(dt.GetFullDenomPath())
			err := newTrace.Validate()
			if err != nil {
				panic(err)
			}

			if dt.IBCDenom() != newTrace.IBCDenom() {
				// The new form of parsing will result in a token denomination change.
				// A bank migration is required. A panic should occur to prevent the
				// chain from using corrupted state.
				panic(fmt.Sprintf("migration will result in corrupted state. Previous IBC token (%s) requires a bank migration. Expected denom trace (%s)", dt, newTrace))
			}

			if !equalTraces(newTrace, dt) {
				newTraces = append(newTraces, newTrace)
			}

			return false
		})

	// replace the outdated traces with the new trace information
	for _, nt := range newTraces {
		m.keeper.SetDenomTrace(ctx, nt)
	}
	return nil
}

<<<<<<< HEAD
// MigrateMetaData sets token metadata for all the IBC denom traces
=======
// MigrateMetadata sets token metadata for all the IBC denom traces
>>>>>>> 663a0fd3
func (m Migrator) MigrateMetadata(ctx sdk.Context) error {
	m.keeper.IterateDenomTraces(ctx,
		func(dt types.DenomTrace) (stop bool) {
			// check if the metadata for the given denom trace already exists
			if !m.keeper.bankKeeper.HasDenomMetaData(ctx, dt.IBCDenom()) {
<<<<<<< HEAD
				m.keeper.SetDenomMetadata(ctx, dt)
			}
			return false
		})

	return nil
}

// MigrateTotalEscrowForDenom migrates the total amount of source chain tokens in escrow.
func (m Migrator) MigrateTotalEscrowForDenom(ctx sdk.Context) error {
	var totalEscrowed sdk.Coins
	portID := m.keeper.GetPort(ctx)

	transferChannels := m.keeper.channelKeeper.GetAllChannelsWithPortPrefix(ctx, portID)
	for _, channel := range transferChannels {
		escrowAddress := types.GetEscrowAddress(portID, channel.ChannelId)
		escrowBalances := m.keeper.bankKeeper.GetAllBalances(ctx, escrowAddress)

		totalEscrowed = totalEscrowed.Add(escrowBalances...)
	}

	for _, totalEscrow := range totalEscrowed {
		m.keeper.SetTotalEscrowForDenom(ctx, totalEscrow.Denom, totalEscrow.Amount)
	}

=======
				m.keeper.SetDenomMetaData(ctx, dt)
			}
			return false
		})
>>>>>>> 663a0fd3
	return nil
}

func equalTraces(dtA, dtB types.DenomTrace) bool {
	return dtA.BaseDenom == dtB.BaseDenom && dtA.Path == dtB.Path
}<|MERGE_RESOLUTION|>--- conflicted
+++ resolved
@@ -54,17 +54,12 @@
 	return nil
 }
 
-<<<<<<< HEAD
-// MigrateMetaData sets token metadata for all the IBC denom traces
-=======
 // MigrateMetadata sets token metadata for all the IBC denom traces
->>>>>>> 663a0fd3
 func (m Migrator) MigrateMetadata(ctx sdk.Context) error {
 	m.keeper.IterateDenomTraces(ctx,
 		func(dt types.DenomTrace) (stop bool) {
 			// check if the metadata for the given denom trace already exists
 			if !m.keeper.bankKeeper.HasDenomMetaData(ctx, dt.IBCDenom()) {
-<<<<<<< HEAD
 				m.keeper.SetDenomMetadata(ctx, dt)
 			}
 			return false
@@ -90,12 +85,6 @@
 		m.keeper.SetTotalEscrowForDenom(ctx, totalEscrow.Denom, totalEscrow.Amount)
 	}
 
-=======
-				m.keeper.SetDenomMetaData(ctx, dt)
-			}
-			return false
-		})
->>>>>>> 663a0fd3
 	return nil
 }
 
