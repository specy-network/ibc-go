--- conflicted
+++ resolved
@@ -7,11 +7,7 @@
 	metrics "github.com/armon/go-metrics"
 
 	errorsmod "cosmossdk.io/errors"
-<<<<<<< HEAD
-	"cosmossdk.io/math"
-=======
 	sdkmath "cosmossdk.io/math"
->>>>>>> 8b82ec4c
 
 	"github.com/cosmos/cosmos-sdk/telemetry"
 	sdk "github.com/cosmos/cosmos-sdk/types"
@@ -184,11 +180,7 @@
 	}
 
 	// parse the transfer amount
-<<<<<<< HEAD
-	transferAmount, ok := math.NewIntFromString(data.Amount)
-=======
 	transferAmount, ok := sdkmath.NewIntFromString(data.Amount)
->>>>>>> 8b82ec4c
 	if !ok {
 		return errorsmod.Wrapf(types.ErrInvalidAmount, "unable to parse transfer amount: %s", data.Amount)
 	}
@@ -345,11 +337,7 @@
 	trace := types.ParseDenomTrace(data.Denom)
 
 	// parse the transfer amount
-<<<<<<< HEAD
-	transferAmount, ok := math.NewIntFromString(data.Amount)
-=======
 	transferAmount, ok := sdkmath.NewIntFromString(data.Amount)
->>>>>>> 8b82ec4c
 	if !ok {
 		return errorsmod.Wrapf(types.ErrInvalidAmount, "unable to parse transfer amount (%s) into math.Int", data.Amount)
 	}
