--- conflicted
+++ resolved
@@ -45,14 +45,6 @@
 	}
 }
 
-<<<<<<< HEAD
-func (suite *TypesTestSuite) TestAdditionalPacketDataProvider() {
-	testCases := []struct {
-		name              string
-		packetData        types.FungibleTokenPacketData
-		expAdditionalData map[string]interface{}
-		expPacketSender   string
-=======
 func (suite *TypesTestSuite) TestGetPacketSender() {
 	packetData := types.FungibleTokenPacketData{
 		Denom:    denom,
@@ -70,7 +62,6 @@
 		name          string
 		packetData    types.FungibleTokenPacketData
 		expCustomData interface{}
->>>>>>> ec684384
 	}{
 		{
 			"success: src_callback key in memo",
@@ -84,10 +75,6 @@
 			map[string]interface{}{
 				"address": receiver,
 			},
-<<<<<<< HEAD
-			sender,
-=======
->>>>>>> ec684384
 		},
 		{
 			"success: src_callback key in memo with additional fields",
@@ -102,85 +89,44 @@
 				"address":   receiver,
 				"gas_limit": "200000",
 			},
-<<<<<<< HEAD
-			sender,
-		},
-		{
-			"failure: empty memo",
-=======
 		},
 		{
 			"success: src_callback has string value",
->>>>>>> ec684384
 			types.FungibleTokenPacketData{
 				Denom:    denom,
 				Amount:   amount,
 				Sender:   sender,
 				Receiver: receiver,
-<<<<<<< HEAD
-				Memo:     "",
-			},
-			nil,
-			sender,
-		},
-		{
-			"failure: non-json memo",
-=======
 				Memo:     `{"src_callback": "string"}`,
 			},
 			"string",
 		},
 		{
 			"failure: empty memo",
->>>>>>> ec684384
 			types.FungibleTokenPacketData{
 				Denom:    denom,
 				Amount:   amount,
 				Sender:   sender,
 				Receiver: receiver,
-<<<<<<< HEAD
-				Memo:     "invalid",
-			},
-			nil,
-			sender,
-		},
-		{
-			"failure: invalid src_callback key",
-=======
 				Memo:     "",
 			},
 			nil,
 		},
 		{
 			"failure: non-json memo",
->>>>>>> ec684384
 			types.FungibleTokenPacketData{
 				Denom:    denom,
 				Amount:   amount,
 				Sender:   sender,
 				Receiver: receiver,
-<<<<<<< HEAD
-				Memo:     `{"src_callback": "invalid"}`,
-			},
-			nil,
-			sender,
-=======
 				Memo:     "invalid",
 			},
 			nil,
->>>>>>> ec684384
 		},
 	}
 
 	for _, tc := range testCases {
-<<<<<<< HEAD
-		additionalData, ok := tc.packetData.GetCustomPacketData("src_callback").(map[string]interface{})
-		suite.Require().Equal(ok, additionalData != nil)
-		suite.Require().Equal(tc.expAdditionalData, additionalData)
-		suite.Require().Equal(tc.expPacketSender, tc.packetData.GetPacketSender(types.PortID))
-=======
 		customData := tc.packetData.GetCustomPacketData("src_callback")
 		suite.Require().Equal(tc.expCustomData, customData)
->>>>>>> ec684384
 	}
 }