package types

import (
	"strings"
	"time"

	errorsmod "cosmossdk.io/errors"
<<<<<<< HEAD
	"cosmossdk.io/math"
=======
	sdkmath "cosmossdk.io/math"

	sdk "github.com/cosmos/cosmos-sdk/types"
>>>>>>> 8b82ec4c

	ibcerrors "github.com/cosmos/ibc-go/v7/modules/core/errors"
)

var (
	// DefaultRelativePacketTimeoutHeight is the default packet timeout height (in blocks) relative
	// to the current block height of the counterparty chain provided by the client state. The
	// timeout is disabled when set to 0.
	DefaultRelativePacketTimeoutHeight = "0-1000"

	// DefaultRelativePacketTimeoutTimestamp is the default packet timeout timestamp (in nanoseconds)
	// relative to the current block timestamp of the counterparty chain provided by the client
	// state. The timeout is disabled when set to 0. The default is currently set to a 10 minute
	// timeout.
	DefaultRelativePacketTimeoutTimestamp = uint64((time.Duration(10) * time.Minute).Nanoseconds())
)

// NewFungibleTokenPacketData contructs a new FungibleTokenPacketData instance
func NewFungibleTokenPacketData(
	denom string, amount string,
	sender, receiver string,
	memo string,
) FungibleTokenPacketData {
	return FungibleTokenPacketData{
		Denom:    denom,
		Amount:   amount,
		Sender:   sender,
		Receiver: receiver,
		Memo:     memo,
	}
}

// ValidateBasic is used for validating the token transfer.
// NOTE: The addresses formats are not validated as the sender and recipient can have different
// formats defined by their corresponding chains that are not known to IBC.
func (ftpd FungibleTokenPacketData) ValidateBasic() error {
<<<<<<< HEAD
	amount, ok := math.NewIntFromString(ftpd.Amount)
=======
	amount, ok := sdkmath.NewIntFromString(ftpd.Amount)
>>>>>>> 8b82ec4c
	if !ok {
		return errorsmod.Wrapf(ErrInvalidAmount, "unable to parse transfer amount (%s) into math.Int", ftpd.Amount)
	}
	if !amount.IsPositive() {
		return errorsmod.Wrapf(ErrInvalidAmount, "amount must be strictly positive: got %d", amount)
	}
	if strings.TrimSpace(ftpd.Sender) == "" {
		return errorsmod.Wrap(ibcerrors.ErrInvalidAddress, "sender address cannot be blank")
	}
	if strings.TrimSpace(ftpd.Receiver) == "" {
		return errorsmod.Wrap(ibcerrors.ErrInvalidAddress, "receiver address cannot be blank")
	}
	return ValidatePrefixedDenom(ftpd.Denom)
}

// GetBytes is a helper for serialising
func (ftpd FungibleTokenPacketData) GetBytes() []byte {
	return mustSortJSON(mustProtoMarshalJSON(&ftpd))
}<|MERGE_RESOLUTION|>--- conflicted
+++ resolved
@@ -5,13 +5,7 @@
 	"time"
 
 	errorsmod "cosmossdk.io/errors"
-<<<<<<< HEAD
-	"cosmossdk.io/math"
-=======
 	sdkmath "cosmossdk.io/math"
-
-	sdk "github.com/cosmos/cosmos-sdk/types"
->>>>>>> 8b82ec4c
 
 	ibcerrors "github.com/cosmos/ibc-go/v7/modules/core/errors"
 )
@@ -48,11 +42,7 @@
 // NOTE: The addresses formats are not validated as the sender and recipient can have different
 // formats defined by their corresponding chains that are not known to IBC.
 func (ftpd FungibleTokenPacketData) ValidateBasic() error {
-<<<<<<< HEAD
-	amount, ok := math.NewIntFromString(ftpd.Amount)
-=======
 	amount, ok := sdkmath.NewIntFromString(ftpd.Amount)
->>>>>>> 8b82ec4c
 	if !ok {
 		return errorsmod.Wrapf(ErrInvalidAmount, "unable to parse transfer amount (%s) into math.Int", ftpd.Amount)
 	}
