package fee

import (
	"context"
	"encoding/json"
	"fmt"

	"github.com/grpc-ecosystem/grpc-gateway/runtime"
	"github.com/spf13/cobra"

	"github.com/cosmos/cosmos-sdk/client"
	"github.com/cosmos/cosmos-sdk/codec"
	codectypes "github.com/cosmos/cosmos-sdk/codec/types"
	sdk "github.com/cosmos/cosmos-sdk/types"
	"github.com/cosmos/cosmos-sdk/types/module"
	simtypes "github.com/cosmos/cosmos-sdk/types/simulation"

	abci "github.com/cometbft/cometbft/abci/types"

	"github.com/cosmos/ibc-go/v7/modules/apps/29-fee/client/cli"
	"github.com/cosmos/ibc-go/v7/modules/apps/29-fee/keeper"
	"github.com/cosmos/ibc-go/v7/modules/apps/29-fee/types"
)

var (
	_ module.AppModule      = (*AppModule)(nil)
	_ module.AppModuleBasic = (*AppModuleBasic)(nil)
)

// AppModuleBasic is the 29-fee AppModuleBasic
type AppModuleBasic struct{}

// Name implements AppModuleBasic interface
func (AppModuleBasic) Name() string {
	return types.ModuleName
}

// RegisterLegacyAminoCodec implements AppModuleBasic interface
func (AppModuleBasic) RegisterLegacyAminoCodec(cdc *codec.LegacyAmino) {}

// RegisterInterfaces registers module concrete types into protobuf Any.
func (AppModuleBasic) RegisterInterfaces(registry codectypes.InterfaceRegistry) {
	types.RegisterInterfaces(registry)
}

// DefaultGenesis returns default genesis state as raw bytes for the ibc
// 29-fee module.
func (AppModuleBasic) DefaultGenesis(cdc codec.JSONCodec) json.RawMessage {
	return cdc.MustMarshalJSON(types.DefaultGenesisState())
}

// ValidateGenesis performs genesis state validation for the 29-fee module.
func (AppModuleBasic) ValidateGenesis(cdc codec.JSONCodec, config client.TxEncodingConfig, bz json.RawMessage) error {
	var gs types.GenesisState
	if err := cdc.UnmarshalJSON(bz, &gs); err != nil {
		return fmt.Errorf("failed to unmarshal %s genesis state: %w", types.ModuleName, err)
	}

	return gs.Validate()
}

// RegisterGRPCGatewayRoutes registers the gRPC Gateway routes for ics29 fee module.
func (AppModuleBasic) RegisterGRPCGatewayRoutes(clientCtx client.Context, mux *runtime.ServeMux) {
	err := types.RegisterQueryHandlerClient(context.Background(), mux, types.NewQueryClient(clientCtx))
	if err != nil {
		panic(err)
	}
}

// GetTxCmd implements AppModuleBasic interface
func (AppModuleBasic) GetTxCmd() *cobra.Command {
	return cli.NewTxCmd()
}

// GetQueryCmd implements AppModuleBasic interface
func (AppModuleBasic) GetQueryCmd() *cobra.Command {
	return cli.GetQueryCmd()
}

// AppModule represents the AppModule for this module
type AppModule struct {
	AppModuleBasic
	keeper keeper.Keeper
}

// NewAppModule creates a new 29-fee module
func NewAppModule(k keeper.Keeper) AppModule {
	return AppModule{
		keeper: k,
	}
}

// RegisterInvariants implements the AppModule interface
func (AppModule) RegisterInvariants(ir sdk.InvariantRegistry) {
}

// RegisterServices registers module services.
func (am AppModule) RegisterServices(cfg module.Configurator) {
	types.RegisterMsgServer(cfg.MsgServer(), am.keeper)
	types.RegisterQueryServer(cfg.QueryServer(), am.keeper)
}

// InitGenesis performs genesis initialization for the ibc-29-fee module. It returns
// no validator updates.
func (am AppModule) InitGenesis(ctx sdk.Context, cdc codec.JSONCodec, data json.RawMessage) []abci.ValidatorUpdate {
	var genesisState types.GenesisState
	cdc.MustUnmarshalJSON(data, &genesisState)
	am.keeper.InitGenesis(ctx, genesisState)
	return []abci.ValidatorUpdate{}
}

// ExportGenesis returns the exported genesis state as raw bytes for the ibc-29-fee
// module.
func (am AppModule) ExportGenesis(ctx sdk.Context, cdc codec.JSONCodec) json.RawMessage {
	gs := am.keeper.ExportGenesis(ctx)
	return cdc.MustMarshalJSON(gs)
}

// ConsensusVersion implements AppModule/ConsensusVersion.
func (AppModule) ConsensusVersion() uint64 { return 1 }

<<<<<<< HEAD
=======
// BeginBlock implements the AppModule interface
func (AppModule) BeginBlock(ctx sdk.Context, req abci.RequestBeginBlock) {
}

// EndBlock implements the AppModule interface
func (AppModule) EndBlock(ctx sdk.Context, req abci.RequestEndBlock) []abci.ValidatorUpdate {
	return []abci.ValidatorUpdate{}
}

>>>>>>> a4ca39c5
// AppModuleSimulation functions

// GenerateGenesisState creates a randomized GenState of the 29-fee module.
func (AppModule) GenerateGenesisState(_ *module.SimulationState) {
}

// RegisterStoreDecoder registers a decoder for 29-fee module's types
<<<<<<< HEAD
func (am AppModule) RegisterStoreDecoder(_ simtypes.StoreDecoderRegistry) {
=======
func (AppModule) RegisterStoreDecoder(_ sdk.StoreDecoderRegistry) {
>>>>>>> a4ca39c5
}

// WeightedOperations returns the all the 29-fee module operations with their respective weights.
func (AppModule) WeightedOperations(_ module.SimulationState) []simtypes.WeightedOperation {
	return nil
}<|MERGE_RESOLUTION|>--- conflicted
+++ resolved
@@ -119,18 +119,6 @@
 // ConsensusVersion implements AppModule/ConsensusVersion.
 func (AppModule) ConsensusVersion() uint64 { return 1 }
 
-<<<<<<< HEAD
-=======
-// BeginBlock implements the AppModule interface
-func (AppModule) BeginBlock(ctx sdk.Context, req abci.RequestBeginBlock) {
-}
-
-// EndBlock implements the AppModule interface
-func (AppModule) EndBlock(ctx sdk.Context, req abci.RequestEndBlock) []abci.ValidatorUpdate {
-	return []abci.ValidatorUpdate{}
-}
-
->>>>>>> a4ca39c5
 // AppModuleSimulation functions
 
 // GenerateGenesisState creates a randomized GenState of the 29-fee module.
@@ -138,11 +126,7 @@
 }
 
 // RegisterStoreDecoder registers a decoder for 29-fee module's types
-<<<<<<< HEAD
 func (am AppModule) RegisterStoreDecoder(_ simtypes.StoreDecoderRegistry) {
-=======
-func (AppModule) RegisterStoreDecoder(_ sdk.StoreDecoderRegistry) {
->>>>>>> a4ca39c5
 }
 
 // WeightedOperations returns the all the 29-fee module operations with their respective weights.
