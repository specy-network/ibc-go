--- conflicted
+++ resolved
@@ -77,11 +77,7 @@
 		}
 	}
 
-<<<<<<< HEAD
-	return gs.Params.Validate()
-=======
 	return nil
->>>>>>> 951b3abd
 }
 
 // DefaultHostGenesis creates and returns the default interchain accounts HostGenesisState
