--- conflicted
+++ resolved
@@ -260,11 +260,7 @@
 // UnmarshalPacketData attempts to unmarshal the provided packet data bytes
 // into an InterchainAccountPacketData. This function implements the optional
 // PacketDataUnmarshaler interface required for ADR 008 support.
-<<<<<<< HEAD
-func (im IBCMiddleware) UnmarshalPacketData(bz []byte) (interface{}, error) {
-=======
 func (IBCMiddleware) UnmarshalPacketData(bz []byte) (interface{}, error) {
->>>>>>> a4ca39c5
 	var packetData icatypes.InterchainAccountPacketData
 	if err := icatypes.ModuleCdc.UnmarshalJSON(bz, &packetData); err != nil {
 		return nil, err
