package types

import (
	"encoding/json"
	"regexp"
	"strings"

	yaml "gopkg.in/yaml.v2"

	errorsmod "cosmossdk.io/errors"

	crypto "github.com/cosmos/cosmos-sdk/crypto/types"
	sdk "github.com/cosmos/cosmos-sdk/types"
	sdkaddress "github.com/cosmos/cosmos-sdk/types/address"
	authtypes "github.com/cosmos/cosmos-sdk/x/auth/types"
)

var (
	_ authtypes.GenesisAccount = (*InterchainAccount)(nil)
	_ InterchainAccountI       = (*InterchainAccount)(nil)
)

// DefaultMaxAddrLength defines the default maximum character length used in validation of addresses
var DefaultMaxAddrLength = 128

// isValidAddr defines a regular expression to check if the provided string consists of
// strictly alphanumeric characters and is non empty.
var isValidAddr = regexp.MustCompile("^[a-zA-Z0-9]+$").MatchString

// InterchainAccountI wraps the sdk.AccountI interface
type InterchainAccountI interface {
	sdk.AccountI
}

// interchainAccountPretty defines an unexported struct used for encoding the InterchainAccount details
type interchainAccountPretty struct {
	Address       sdk.AccAddress `json:"address" yaml:"address"`
	PubKey        string         `json:"public_key" yaml:"public_key"`
	AccountNumber uint64         `json:"account_number" yaml:"account_number"`
	Sequence      uint64         `json:"sequence" yaml:"sequence"`
	AccountOwner  string         `json:"account_owner" yaml:"account_owner"`
}

// GenerateAddress returns an sdk.AccAddress derived using a host module account address, host connection ID, the controller portID,
// the current block app hash, and the current block data hash. The sdk.AccAddress returned is a sub-address of the host module account.
func GenerateAddress(ctx sdk.Context, connectionID, portID string) sdk.AccAddress {
	hostModuleAcc := sdkaddress.Module(ModuleName, []byte(hostAccountsKey))
	header := ctx.BlockHeader()

	buf := []byte(connectionID + portID)
	buf = append(buf, header.AppHash...)
	buf = append(buf, header.DataHash...)

	return sdkaddress.Derive(hostModuleAcc, buf)
}

// ValidateAccountAddress performs basic validation of interchain account addresses, enforcing constraints
// on address length and character set
func ValidateAccountAddress(addr string) error {
	if !isValidAddr(addr) || len(addr) > DefaultMaxAddrLength {
		return errorsmod.Wrapf(
			ErrInvalidAccountAddress,
			"address must contain strictly alphanumeric characters, not exceeding %d characters in length",
			DefaultMaxAddrLength,
		)
	}

	return nil
}

// NewInterchainAccount creates and returns a new InterchainAccount type
func NewInterchainAccount(ba *authtypes.BaseAccount, accountOwner string) *InterchainAccount {
	return &InterchainAccount{
		BaseAccount:  ba,
		AccountOwner: accountOwner,
	}
}

<<<<<<< HEAD
// SetPubKey implements the sdk.AccountI interface
func (ia InterchainAccount) SetPubKey(pubKey crypto.PubKey) error {
	return errorsmod.Wrap(ErrUnsupported, "cannot set public key for interchain account")
}

// SetSequence implements the sdk.AccountI interface
func (ia InterchainAccount) SetSequence(seq uint64) error {
=======
// SetPubKey implements the authtypes.AccountI interface
func (InterchainAccount) SetPubKey(pubkey crypto.PubKey) error {
	return errorsmod.Wrap(ErrUnsupported, "cannot set public key for interchain account")
}

// SetSequence implements the authtypes.AccountI interface
func (InterchainAccount) SetSequence(seq uint64) error {
>>>>>>> a4ca39c5
	return errorsmod.Wrap(ErrUnsupported, "cannot set sequence number for interchain account")
}

// Validate implements basic validation of the InterchainAccount
func (ia InterchainAccount) Validate() error {
	if strings.TrimSpace(ia.AccountOwner) == "" {
		return errorsmod.Wrap(ErrInvalidAccountAddress, "AccountOwner cannot be empty")
	}

	return ia.BaseAccount.Validate()
}

// String returns a string representation of the InterchainAccount
func (ia InterchainAccount) String() string {
	out, _ := ia.MarshalYAML()
	return string(out)
}

// MarshalYAML returns the YAML representation of the InterchainAccount
func (ia InterchainAccount) MarshalYAML() ([]byte, error) {
	accAddr, err := sdk.AccAddressFromBech32(ia.Address)
	if err != nil {
		return nil, err
	}

	bz, err := yaml.Marshal(interchainAccountPretty{
		Address:       accAddr,
		PubKey:        "",
		AccountNumber: ia.AccountNumber,
		Sequence:      ia.Sequence,
		AccountOwner:  ia.AccountOwner,
	})
	if err != nil {
		return nil, err
	}

	return bz, nil
}

// MarshalJSON returns the JSON representation of the InterchainAccount
func (ia InterchainAccount) MarshalJSON() ([]byte, error) {
	accAddr, err := sdk.AccAddressFromBech32(ia.Address)
	if err != nil {
		return nil, err
	}

	bz, err := json.Marshal(interchainAccountPretty{
		Address:       accAddr,
		PubKey:        "",
		AccountNumber: ia.AccountNumber,
		Sequence:      ia.Sequence,
		AccountOwner:  ia.AccountOwner,
	})
	if err != nil {
		return nil, err
	}

	return bz, nil
}

// UnmarshalJSON unmarshals raw JSON bytes into the InterchainAccount
func (ia *InterchainAccount) UnmarshalJSON(bz []byte) error {
	var alias interchainAccountPretty
	if err := json.Unmarshal(bz, &alias); err != nil {
		return err
	}

	ia.BaseAccount = authtypes.NewBaseAccount(alias.Address, nil, alias.AccountNumber, alias.Sequence)
	ia.AccountOwner = alias.AccountOwner

	return nil
}<|MERGE_RESOLUTION|>--- conflicted
+++ resolved
@@ -76,15 +76,6 @@
 	}
 }
 
-<<<<<<< HEAD
-// SetPubKey implements the sdk.AccountI interface
-func (ia InterchainAccount) SetPubKey(pubKey crypto.PubKey) error {
-	return errorsmod.Wrap(ErrUnsupported, "cannot set public key for interchain account")
-}
-
-// SetSequence implements the sdk.AccountI interface
-func (ia InterchainAccount) SetSequence(seq uint64) error {
-=======
 // SetPubKey implements the authtypes.AccountI interface
 func (InterchainAccount) SetPubKey(pubkey crypto.PubKey) error {
 	return errorsmod.Wrap(ErrUnsupported, "cannot set public key for interchain account")
@@ -92,7 +83,6 @@
 
 // SetSequence implements the authtypes.AccountI interface
 func (InterchainAccount) SetSequence(seq uint64) error {
->>>>>>> a4ca39c5
 	return errorsmod.Wrap(ErrUnsupported, "cannot set sequence number for interchain account")
 }
 
