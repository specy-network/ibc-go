--- conflicted
+++ resolved
@@ -49,21 +49,12 @@
 	mockField string
 }
 
-<<<<<<< HEAD
-func (d MockStakingKeeper) GetHistoricalInfo(ctx context.Context, height int64) (stakingtypes.HistoricalInfo, error) {
+func (MockStakingKeeper) GetHistoricalInfo(_ context.Context, height int64) (stakingtypes.HistoricalInfo, error) {
 	return stakingtypes.HistoricalInfo{}, nil
 }
 
-func (d MockStakingKeeper) UnbondingTime(ctx context.Context) (time.Duration, error) {
+func (MockStakingKeeper) UnbondingTime(_ context.Context) (time.Duration, error) {
 	return 0, nil
-=======
-func (MockStakingKeeper) GetHistoricalInfo(_ sdk.Context, height int64) (stakingtypes.HistoricalInfo, bool) {
-	return stakingtypes.HistoricalInfo{}, true
-}
-
-func (MockStakingKeeper) UnbondingTime(_ sdk.Context) time.Duration {
-	return 0
->>>>>>> a4ca39c5
 }
 
 // Test ibckeeper.NewKeeper used to initialize IBCKeeper when creating an app instance.
