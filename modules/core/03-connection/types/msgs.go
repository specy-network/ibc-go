package types

import (
	errorsmod "cosmossdk.io/errors"
	codectypes "github.com/cosmos/cosmos-sdk/codec/types"
	sdk "github.com/cosmos/cosmos-sdk/types"

	ibcerrors "github.com/cosmos/ibc-go/v7/internal/errors"
	clienttypes "github.com/cosmos/ibc-go/v7/modules/core/02-client/types"
	commitmenttypes "github.com/cosmos/ibc-go/v7/modules/core/23-commitment/types"
	host "github.com/cosmos/ibc-go/v7/modules/core/24-host"
	"github.com/cosmos/ibc-go/v7/modules/core/exported"
)

var (
	_ sdk.Msg = &MsgConnectionOpenInit{}
	_ sdk.Msg = &MsgConnectionOpenConfirm{}
	_ sdk.Msg = &MsgConnectionOpenAck{}
	_ sdk.Msg = &MsgConnectionOpenTry{}

	_ codectypes.UnpackInterfacesMessage = MsgConnectionOpenTry{}
	_ codectypes.UnpackInterfacesMessage = MsgConnectionOpenAck{}
)

// NewMsgConnectionOpenInit creates a new MsgConnectionOpenInit instance. It sets the
// counterparty connection identifier to be empty.
//
//nolint:interfacer
func NewMsgConnectionOpenInit(
	clientID, counterpartyClientID string,
	counterpartyPrefix commitmenttypes.MerklePrefix,
	version *Version, delayPeriod uint64, signer string,
) *MsgConnectionOpenInit {
	// counterparty must have the same delay period
	counterparty := NewCounterparty(counterpartyClientID, "", counterpartyPrefix)
	return &MsgConnectionOpenInit{
		ClientId:     clientID,
		Counterparty: counterparty,
		Version:      version,
		DelayPeriod:  delayPeriod,
		Signer:       signer,
	}
}

// ValidateBasic implements sdk.Msg.
func (msg MsgConnectionOpenInit) ValidateBasic() error {
	if msg.ClientId == exported.LocalhostClientID {
		return errorsmod.Wrap(clienttypes.ErrInvalidClientType, "localhost connection handshakes are disallowed")
	}

	if err := host.ClientIdentifierValidator(msg.ClientId); err != nil {
		return errorsmod.Wrap(err, "invalid client ID")
	}
	if msg.Counterparty.ConnectionId != "" {
		return errorsmod.Wrap(ErrInvalidCounterparty, "counterparty connection identifier must be empty")
	}

	// NOTE: Version can be nil on MsgConnectionOpenInit
	if msg.Version != nil {
		if err := ValidateVersion(msg.Version); err != nil {
			return errorsmod.Wrap(err, "basic validation of the provided version failed")
		}
	}
	_, err := sdk.AccAddressFromBech32(msg.Signer)
	if err != nil {
		return errorsmod.Wrapf(ibcerrors.ErrInvalidAddress, "string could not be parsed as address: %v", err)
	}
	return msg.Counterparty.ValidateBasic()
}

// GetSigners implements sdk.Msg
func (msg MsgConnectionOpenInit) GetSigners() []sdk.AccAddress {
	accAddr, err := sdk.AccAddressFromBech32(msg.Signer)
	if err != nil {
		panic(err)
	}
	return []sdk.AccAddress{accAddr}
}

// NewMsgConnectionOpenTry creates a new MsgConnectionOpenTry instance
//
//nolint:interfacer
func NewMsgConnectionOpenTry(
	clientID, counterpartyConnectionID, counterpartyClientID string,
	counterpartyClient exported.ClientState,
	counterpartyPrefix commitmenttypes.MerklePrefix,
	counterpartyVersions []*Version, delayPeriod uint64,
	proofInit, proofClient, proofConsensus []byte,
	proofHeight, consensusHeight clienttypes.Height, signer string,
) *MsgConnectionOpenTry {
	counterparty := NewCounterparty(counterpartyClientID, counterpartyConnectionID, counterpartyPrefix)
	protoAny, _ := clienttypes.PackClientState(counterpartyClient)
	return &MsgConnectionOpenTry{
		ClientId:             clientID,
		ClientState:          protoAny,
		Counterparty:         counterparty,
		CounterpartyVersions: counterpartyVersions,
		DelayPeriod:          delayPeriod,
		ProofInit:            proofInit,
		ProofClient:          proofClient,
		ProofConsensus:       proofConsensus,
		ProofHeight:          proofHeight,
		ConsensusHeight:      consensusHeight,
		Signer:               signer,
	}
}

// ValidateBasic implements sdk.Msg
func (msg MsgConnectionOpenTry) ValidateBasic() error {
<<<<<<< HEAD
=======
	if msg.ClientId == exported.LocalhostClientID {
		return errorsmod.Wrap(clienttypes.ErrInvalidClientType, "localhost connection handshakes are disallowed")
	}

>>>>>>> ea732c13
	if msg.PreviousConnectionId != "" {
		return errorsmod.Wrap(ErrInvalidConnectionIdentifier, "previous connection identifier must be empty, this field has been deprecated as crossing hellos are no longer supported")
	}
	if err := host.ClientIdentifierValidator(msg.ClientId); err != nil {
		return errorsmod.Wrap(err, "invalid client ID")
	}
	// counterparty validate basic allows empty counterparty connection identifiers
	if err := host.ConnectionIdentifierValidator(msg.Counterparty.ConnectionId); err != nil {
		return errorsmod.Wrap(err, "invalid counterparty connection ID")
	}
	if msg.ClientState == nil {
		return errorsmod.Wrap(clienttypes.ErrInvalidClient, "counterparty client is nil")
	}
	clientState, err := clienttypes.UnpackClientState(msg.ClientState)
	if err != nil {
		return errorsmod.Wrapf(clienttypes.ErrInvalidClient, "unpack err: %v", err)
	}
	if err := clientState.Validate(); err != nil {
		return errorsmod.Wrap(err, "counterparty client is invalid")
	}
	if len(msg.CounterpartyVersions) == 0 {
		return errorsmod.Wrap(ibcerrors.ErrInvalidVersion, "empty counterparty versions")
	}
	for i, version := range msg.CounterpartyVersions {
		if err := ValidateVersion(version); err != nil {
			return errorsmod.Wrapf(err, "basic validation failed on version with index %d", i)
		}
	}
	if len(msg.ProofInit) == 0 {
		return errorsmod.Wrap(commitmenttypes.ErrInvalidProof, "cannot submit an empty proof init")
	}
	if len(msg.ProofClient) == 0 {
		return errorsmod.Wrap(commitmenttypes.ErrInvalidProof, "cannot submit empty proof client")
	}
	if len(msg.ProofConsensus) == 0 {
		return errorsmod.Wrap(commitmenttypes.ErrInvalidProof, "cannot submit an empty proof of consensus state")
	}
	if msg.ConsensusHeight.IsZero() {
		return errorsmod.Wrap(ibcerrors.ErrInvalidHeight, "consensus height must be non-zero")
	}
	_, err = sdk.AccAddressFromBech32(msg.Signer)
	if err != nil {
		return errorsmod.Wrapf(ibcerrors.ErrInvalidAddress, "string could not be parsed as address: %v", err)
	}
	return msg.Counterparty.ValidateBasic()
}

// UnpackInterfaces implements UnpackInterfacesMessage.UnpackInterfaces
func (msg MsgConnectionOpenTry) UnpackInterfaces(unpacker codectypes.AnyUnpacker) error {
	return unpacker.UnpackAny(msg.ClientState, new(exported.ClientState))
}

// GetSigners implements sdk.Msg
func (msg MsgConnectionOpenTry) GetSigners() []sdk.AccAddress {
	accAddr, err := sdk.AccAddressFromBech32(msg.Signer)
	if err != nil {
		panic(err)
	}
	return []sdk.AccAddress{accAddr}
}

// NewMsgConnectionOpenAck creates a new MsgConnectionOpenAck instance
//
//nolint:interfacer
func NewMsgConnectionOpenAck(
	connectionID, counterpartyConnectionID string, counterpartyClient exported.ClientState,
	proofTry, proofClient, proofConsensus []byte,
	proofHeight, consensusHeight clienttypes.Height,
	version *Version,
	signer string,
) *MsgConnectionOpenAck {
	protoAny, _ := clienttypes.PackClientState(counterpartyClient)
	return &MsgConnectionOpenAck{
		ConnectionId:             connectionID,
		CounterpartyConnectionId: counterpartyConnectionID,
		ClientState:              protoAny,
		ProofTry:                 proofTry,
		ProofClient:              proofClient,
		ProofConsensus:           proofConsensus,
		ProofHeight:              proofHeight,
		ConsensusHeight:          consensusHeight,
		Version:                  version,
		Signer:                   signer,
	}
}

// UnpackInterfaces implements UnpackInterfacesMessage.UnpackInterfaces
func (msg MsgConnectionOpenAck) UnpackInterfaces(unpacker codectypes.AnyUnpacker) error {
	return unpacker.UnpackAny(msg.ClientState, new(exported.ClientState))
}

// ValidateBasic implements sdk.Msg
func (msg MsgConnectionOpenAck) ValidateBasic() error {
	if !IsValidConnectionID(msg.ConnectionId) {
		return ErrInvalidConnectionIdentifier
	}
	if err := host.ConnectionIdentifierValidator(msg.CounterpartyConnectionId); err != nil {
		return errorsmod.Wrap(err, "invalid counterparty connection ID")
	}
	if err := ValidateVersion(msg.Version); err != nil {
		return err
	}
	if msg.ClientState == nil {
		return errorsmod.Wrap(clienttypes.ErrInvalidClient, "counterparty client is nil")
	}
	clientState, err := clienttypes.UnpackClientState(msg.ClientState)
	if err != nil {
		return errorsmod.Wrapf(clienttypes.ErrInvalidClient, "unpack err: %v", err)
	}
	if err := clientState.Validate(); err != nil {
		return errorsmod.Wrap(err, "counterparty client is invalid")
	}
	if len(msg.ProofTry) == 0 {
		return errorsmod.Wrap(commitmenttypes.ErrInvalidProof, "cannot submit an empty proof try")
	}
	if len(msg.ProofClient) == 0 {
		return errorsmod.Wrap(commitmenttypes.ErrInvalidProof, "cannot submit empty proof client")
	}
	if len(msg.ProofConsensus) == 0 {
		return errorsmod.Wrap(commitmenttypes.ErrInvalidProof, "cannot submit an empty proof of consensus state")
	}
	if msg.ConsensusHeight.IsZero() {
		return errorsmod.Wrap(ibcerrors.ErrInvalidHeight, "consensus height must be non-zero")
	}
	_, err = sdk.AccAddressFromBech32(msg.Signer)
	if err != nil {
		return errorsmod.Wrapf(ibcerrors.ErrInvalidAddress, "string could not be parsed as address: %v", err)
	}
	return nil
}

// GetSigners implements sdk.Msg
func (msg MsgConnectionOpenAck) GetSigners() []sdk.AccAddress {
	accAddr, err := sdk.AccAddressFromBech32(msg.Signer)
	if err != nil {
		panic(err)
	}
	return []sdk.AccAddress{accAddr}
}

// NewMsgConnectionOpenConfirm creates a new MsgConnectionOpenConfirm instance
//
//nolint:interfacer
func NewMsgConnectionOpenConfirm(
	connectionID string, proofAck []byte, proofHeight clienttypes.Height,
	signer string,
) *MsgConnectionOpenConfirm {
	return &MsgConnectionOpenConfirm{
		ConnectionId: connectionID,
		ProofAck:     proofAck,
		ProofHeight:  proofHeight,
		Signer:       signer,
	}
}

// ValidateBasic implements sdk.Msg
func (msg MsgConnectionOpenConfirm) ValidateBasic() error {
	if !IsValidConnectionID(msg.ConnectionId) {
		return ErrInvalidConnectionIdentifier
	}
	if len(msg.ProofAck) == 0 {
		return errorsmod.Wrap(commitmenttypes.ErrInvalidProof, "cannot submit an empty proof ack")
	}
	_, err := sdk.AccAddressFromBech32(msg.Signer)
	if err != nil {
		return errorsmod.Wrapf(ibcerrors.ErrInvalidAddress, "string could not be parsed as address: %v", err)
	}
	return nil
}

// GetSigners implements sdk.Msg
func (msg MsgConnectionOpenConfirm) GetSigners() []sdk.AccAddress {
	accAddr, err := sdk.AccAddressFromBech32(msg.Signer)
	if err != nil {
		panic(err)
	}
	return []sdk.AccAddress{accAddr}
}<|MERGE_RESOLUTION|>--- conflicted
+++ resolved
@@ -107,13 +107,10 @@
 
 // ValidateBasic implements sdk.Msg
 func (msg MsgConnectionOpenTry) ValidateBasic() error {
-<<<<<<< HEAD
-=======
 	if msg.ClientId == exported.LocalhostClientID {
 		return errorsmod.Wrap(clienttypes.ErrInvalidClientType, "localhost connection handshakes are disallowed")
 	}
 
->>>>>>> ea732c13
 	if msg.PreviousConnectionId != "" {
 		return errorsmod.Wrap(ErrInvalidConnectionIdentifier, "previous connection identifier must be empty, this field has been deprecated as crossing hellos are no longer supported")
 	}
