package keeper

import (
	errorsmod "cosmossdk.io/errors"
	"github.com/cosmos/cosmos-sdk/telemetry"
	sdk "github.com/cosmos/cosmos-sdk/types"

	clienttypes "github.com/cosmos/ibc-go/v7/modules/core/02-client/types"
	"github.com/cosmos/ibc-go/v7/modules/core/04-channel/types"
)

// ChanUpgradeInit is called by a module to initiate a channel upgrade handshake with
// a module on another chain.
func (k Keeper) ChanUpgradeInit(
	ctx sdk.Context,
	portID string,
	channelID string,
	upgradeFields types.UpgradeFields,
	upgradeTimeout types.Timeout,
) (types.Upgrade, error) {
	channel, found := k.GetChannel(ctx, portID, channelID)
	if !found {
		return types.Upgrade{}, errorsmod.Wrapf(types.ErrChannelNotFound, "port ID (%s) channel ID (%s)", portID, channelID)
	}

	if channel.State != types.OPEN {
		return types.Upgrade{}, errorsmod.Wrapf(types.ErrInvalidChannelState, "expected %s, got %s", types.OPEN, channel.State)
	}

	if err := k.ValidateUpgradeFields(ctx, upgradeFields, channel); err != nil {
		return types.Upgrade{}, err
	}

	proposedUpgrade, err := k.constructProposedUpgrade(ctx, portID, channelID, upgradeFields, upgradeTimeout)
	if err != nil {
		return types.Upgrade{}, errorsmod.Wrap(err, "failed to construct proposed upgrade")
	}

	channel.UpgradeSequence++
	k.SetChannel(ctx, portID, channelID, channel)

	return proposedUpgrade, nil
}

// WriteUpgradeInitChannel writes a channel which has successfully passed the UpgradeInit handshake step.
// An event is emitted for the handshake step.
func (k Keeper) WriteUpgradeInitChannel(ctx sdk.Context, portID, channelID string, currentChannel types.Channel, upgrade types.Upgrade) {
	defer telemetry.IncrCounter(1, "ibc", "channel", "upgrade-init")

	currentChannel.State = types.INITUPGRADE

	k.SetChannel(ctx, portID, channelID, currentChannel)
	k.SetUpgrade(ctx, portID, channelID, upgrade)

	k.Logger(ctx).Info("channel state updated", "port-id", portID, "channel-id", channelID, "previous-state", types.OPEN.String(), "new-state", types.INITUPGRADE.String())

	emitChannelUpgradeInitEvent(ctx, portID, channelID, currentChannel, upgrade)
}

// upgradeTry
func (k Keeper) ChanUpgradeTry(
	ctx sdk.Context,
	portID,
	channelID string,
	proposedConnectionHops []string,
	upgradeTimeout types.Timeout,
	counterpartyProposedUpgrade types.Upgrade,
	counterpartyUpgradeSequence uint64,
	proofCounterpartyChannel,
	proofCounterpartyUpgrade []byte,
	proofHeight clienttypes.Height,
) (types.Upgrade, error) {
	// TODO
	return types.Upgrade{}, nil
}

// WriteUpgradeTryChannel writes a channel which has successfully passed the UpgradeTry step.
// An event is emitted for the handshake step.
func (k Keeper) WriteUpgradeTryChannel(
	ctx sdk.Context,
	portID, channelID string,
	proposedUpgrade types.Upgrade,
) {
	// TODO
	// grab channel inside this function to get most current channel status
}

// constructProposedUpgrade returns the proposed upgrade from the provided arguments.
<<<<<<< HEAD
func (k Keeper) constructProposedUpgrade(ctx sdk.Context, portID, channelID string, fields types.UpgradeFields, timeout types.Timeout) (types.Upgrade, error) {
=======
func (k Keeper) constructProposedUpgrade(ctx sdk.Context, portID, channelID string, fields types.UpgradeFields, upgradeTimeout types.Timeout) (types.Upgrade, error) {
>>>>>>> fe9f6f53
	seq, found := k.GetNextSequenceSend(ctx, portID, channelID)
	if !found {
		return types.Upgrade{}, types.ErrSequenceSendNotFound
	}
	return types.Upgrade{
		Fields:             fields,
		Timeout:            upgradeTimeout,
		LatestSequenceSend: seq - 1,
	}, nil
}<|MERGE_RESOLUTION|>--- conflicted
+++ resolved
@@ -86,11 +86,7 @@
 }
 
 // constructProposedUpgrade returns the proposed upgrade from the provided arguments.
-<<<<<<< HEAD
-func (k Keeper) constructProposedUpgrade(ctx sdk.Context, portID, channelID string, fields types.UpgradeFields, timeout types.Timeout) (types.Upgrade, error) {
-=======
 func (k Keeper) constructProposedUpgrade(ctx sdk.Context, portID, channelID string, fields types.UpgradeFields, upgradeTimeout types.Timeout) (types.Upgrade, error) {
->>>>>>> fe9f6f53
 	seq, found := k.GetNextSequenceSend(ctx, portID, channelID)
 	if !found {
 		return types.Upgrade{}, types.ErrSequenceSendNotFound
