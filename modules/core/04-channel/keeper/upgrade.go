--- conflicted
+++ resolved
@@ -12,56 +12,10 @@
 	"github.com/cosmos/ibc-go/v7/internal/collections"
 	clienttypes "github.com/cosmos/ibc-go/v7/modules/core/02-client/types"
 	"github.com/cosmos/ibc-go/v7/modules/core/04-channel/types"
-<<<<<<< HEAD
-	portkeeper "github.com/cosmos/ibc-go/v7/modules/core/05-port/keeper"
-	porttypes "github.com/cosmos/ibc-go/v7/modules/core/05-port/types"
-	"github.com/cosmos/ibc-go/v7/modules/core/exported"
-=======
->>>>>>> 5ae5eb4d
 )
 
 // ChanUpgradeInit is called by a module to initiate a channel upgrade handshake with
 // a module on another chain.
-<<<<<<< HEAD
-func (k Keeper) ChanUpgradeInit(ctx sdk.Context, portID string, channelID string, proposedUpgradeChannel types.Channel, counterpartyTimeoutHeight clienttypes.Height, counterpartyTimeoutTimestamp uint64) (upgradeSequence uint64, err error) {
-	channel, found := k.GetChannel(ctx, portID, channelID)
-	if !found {
-		return 0, errorsmod.Wrapf(types.ErrChannelNotFound, "port ID (%s) channel ID (%s)", portID, channelID)
-	}
-
-	if channel.State != types.OPEN {
-		return 0, errorsmod.Wrapf(types.ErrInvalidChannelState, "expected %s, got %s", types.OPEN, channel.State)
-	}
-
-	// set the restore channel to the current channel and reassign channel state to INITUPGRADE,
-	// if the channel == proposedUpgradeChannel then fail fast as no upgradable fields have been modified.
-	restoreChannel := channel
-	channel.State = types.INITUPGRADE
-	if reflect.DeepEqual(channel, proposedUpgradeChannel) {
-		return 0, errorsmod.Wrap(types.ErrChannelExists, "existing channel end is identical to proposed upgrade channel end")
-	}
-
-	connectionEnd, err := k.GetConnection(ctx, proposedUpgradeChannel.ConnectionHops[0])
-	if err != nil {
-		return 0, err
-	}
-
-	if connectionEnd.GetState() != int32(connectiontypes.OPEN) {
-		return 0, errorsmod.Wrapf(
-			connectiontypes.ErrInvalidConnectionState,
-			"connection state is not OPEN (got %s)", connectiontypes.State(connectionEnd.GetState()).String(),
-		)
-	}
-
-	if proposedUpgradeChannel.Counterparty.PortId != channel.Counterparty.PortId ||
-		proposedUpgradeChannel.Counterparty.ChannelId != channel.Counterparty.ChannelId {
-		return 0, errorsmod.Wrap(types.ErrInvalidCounterparty, "counterparty port ID and channel ID cannot be upgraded")
-	}
-
-	if !channel.Ordering.SubsetOf(proposedUpgradeChannel.Ordering) {
-		return 0, errorsmod.Wrap(types.ErrInvalidChannelOrdering, "channel ordering must be a subset of the new ordering")
-	}
-=======
 func (k Keeper) ChanUpgradeInit(
 	ctx sdk.Context,
 	portID string,
@@ -97,7 +51,6 @@
 // An event is emitted for the handshake step.
 func (k Keeper) WriteUpgradeInitChannel(ctx sdk.Context, portID, channelID string, currentChannel types.Channel, upgrade types.Upgrade) {
 	defer telemetry.IncrCounter(1, "ibc", "channel", "upgrade-init")
->>>>>>> 5ae5eb4d
 
 	currentChannel.State = types.INITUPGRADE
 
@@ -106,32 +59,6 @@
 
 	k.Logger(ctx).Info("channel state updated", "port-id", portID, "channel-id", channelID, "previous-state", types.OPEN.String(), "new-state", types.INITUPGRADE.String())
 
-<<<<<<< HEAD
-	return upgradeSequence, nil
-}
-
-// WriteUpgradeInitChannel writes a channel which has successfully passed the UpgradeInit handshake step.
-// An event is emitted for the handshake step.
-func (k Keeper) WriteUpgradeInitChannel(ctx sdk.Context, portID, channelID, proposedVersion string, upgradeSequence uint64, upgradeChannel types.Channel) {
-	defer telemetry.IncrCounter(1, "ibc", "channel", "upgrade-init")
-
-	channel, found := k.GetChannel(ctx, portID, channelID)
-	if !found {
-		panic(fmt.Sprintf("failed to retrieve channel %s on port %s", channelID, portID))
-	}
-
-	// assign directly the fields that are modifiable.
-	// counterparty fields may not be changed.
-	channel.State = types.INITUPGRADE
-	channel.Version = proposedVersion
-	channel.Ordering = upgradeChannel.Ordering
-	channel.ConnectionHops = upgradeChannel.ConnectionHops
-
-	k.SetChannel(ctx, portID, channelID, upgradeChannel)
-	k.Logger(ctx).Info("channel state updated", "port-id", portID, "channel-id", channelID, "previous-state", types.OPEN.String(), "new-state", types.INITUPGRADE.String())
-
-	emitChannelUpgradeInitEvent(ctx, portID, channelID, upgradeSequence, upgradeChannel)
-=======
 	emitChannelUpgradeInitEvent(ctx, portID, channelID, currentChannel, upgrade)
 }
 
@@ -146,7 +73,6 @@
 		Timeout:            timeout,
 		LatestSequenceSend: seq - 1,
 	}, nil
->>>>>>> 5ae5eb4d
 }
 
 // ChanUpgradeTry is called by a module to accept the first step of a channel upgrade
@@ -157,209 +83,18 @@
 	ctx sdk.Context,
 	portID string,
 	channelID string,
-<<<<<<< HEAD
-	counterpartyUpgradeChannel types.Channel,
-	counterpartyUpgradeSequence uint64,
-	proposedUpgradeChannel types.Channel,
-	timeoutHeight clienttypes.Height,
-	timeoutTimestamp uint64,
-	proofChannel []byte,
-	proofUpgradeTimeout []byte,
-	proofUpgradeSequence []byte,
-=======
 	proposedUpgradeFields types.UpgradeFields,
 	proposedUpgradeTimeout types.UpgradeTimeout,
 	counterpartyProposedUpgrade types.Upgrade,
 	counterpartyUpgradeSequence uint64,
 	proofCounterpartyChannel,
 	proofUpgrade []byte,
->>>>>>> 5ae5eb4d
 	proofHeight clienttypes.Height,
 ) (upgradeSequence uint64, err error) {
 	channel, found := k.GetChannel(ctx, portID, channelID)
 	if !found {
 		return 0, errorsmod.Wrapf(types.ErrChannelNotFound, "port ID (%s) channel ID (%s)", portID, channelID)
 	}
-<<<<<<< HEAD
-
-	// the channel state could be in INITUPGRADE if we are in a crossing hellos situation
-	if !collections.Contains(channel.State, []types.State{types.OPEN, types.INITUPGRADE}) {
-		return 0, errorsmod.Wrapf(types.ErrInvalidChannelState, "expected one of [%s, %s], got %s", types.OPEN, types.INITUPGRADE, channel.State)
-	}
-
-	if proposedUpgradeChannel.Counterparty.PortId != channel.Counterparty.PortId ||
-		proposedUpgradeChannel.Counterparty.ChannelId != channel.Counterparty.ChannelId {
-		return 0, errorsmod.Wrap(types.ErrInvalidChannel, "counterparty port ID and channel ID cannot be upgraded")
-	}
-
-	if !channel.Ordering.SubsetOf(proposedUpgradeChannel.Ordering) {
-		return 0, errorsmod.Wrap(types.ErrInvalidChannelOrdering, "channel ordering must be a subset of the new ordering")
-	}
-
-	if counterpartyUpgradeChannel.Ordering != proposedUpgradeChannel.Ordering {
-		return 0, errorsmod.Wrapf(types.ErrInvalidChannelOrdering, "channel ordering of counterparty channel and proposed channel must be equal")
-	}
-
-	connectionEnd, err := k.getConnectionForVerification(ctx, portID, channelID, channel, types.INITUPGRADE)
-	if err != nil {
-		return 0, err
-	}
-
-	if connectionEnd.GetState() != int32(connectiontypes.OPEN) {
-		return 0, errorsmod.Wrapf(
-			connectiontypes.ErrInvalidConnectionState,
-			"connection state is not OPEN (got %s)", connectiontypes.State(connectionEnd.GetState()).String(),
-		)
-	}
-
-	if connectionEnd.GetCounterparty().GetConnectionID() != counterpartyUpgradeChannel.ConnectionHops[0] {
-		return 0, errorsmod.Wrapf(connectiontypes.ErrInvalidConnection, "unexpected counterparty channel connection hops, expected %s but got %s", connectionEnd.GetCounterparty().GetConnectionID(), counterpartyUpgradeChannel.ConnectionHops[0])
-	}
-
-	if err := k.connectionKeeper.VerifyChannelState(ctx, connectionEnd, proofHeight, proofChannel, channel.Counterparty.PortId,
-		channel.Counterparty.ChannelId, counterpartyUpgradeChannel); err != nil {
-		return 0, err
-	}
-
-	upgradeTimeout := types.UpgradeTimeout{TimeoutHeight: timeoutHeight, TimeoutTimestamp: timeoutTimestamp}
-	if err := k.connectionKeeper.VerifyChannelUpgradeTimeout(ctx, connectionEnd, proofHeight, proofUpgradeTimeout, channel.Counterparty.PortId,
-		channel.Counterparty.ChannelId, upgradeTimeout); err != nil {
-		return 0, err
-	}
-
-	if err := k.connectionKeeper.VerifyChannelUpgradeSequence(ctx, connectionEnd, proofHeight, proofUpgradeSequence, channel.Counterparty.PortId,
-		channel.Counterparty.ChannelId, counterpartyUpgradeSequence); err != nil {
-		return 0, err
-	}
-
-	// check if upgrade timed out by comparing it with the latest height of the chain
-	selfHeight := clienttypes.GetSelfHeight(ctx)
-	if !timeoutHeight.IsZero() && selfHeight.GTE(timeoutHeight) {
-		return 0, errorsmod.Wrapf(types.ErrUpgradeTimeout, "block height >= upgrade timeout height (%s >= %s)", selfHeight, timeoutHeight)
-	}
-
-	// check if upgrade timed out by comparing it with the latest timestamp of the chain
-	if timeoutTimestamp != 0 && uint64(ctx.BlockTime().UnixNano()) >= timeoutTimestamp {
-		return 0, errorsmod.Wrapf(types.ErrUpgradeTimeout, "block timestamp >= upgrade timeout timestamp (%s >= %s)", ctx.BlockTime(), time.Unix(0, int64(timeoutTimestamp)))
-	}
-
-	switch channel.State {
-	case types.OPEN:
-		upgradeSequence = uint64(0)
-		if seq, found := k.GetUpgradeSequence(ctx, portID, channelID); found {
-			upgradeSequence = seq
-		}
-
-		// if the counterparty upgrade sequence is ahead then fast forward so both channel ends are using the same sequence for the current upgrade
-		if counterpartyUpgradeSequence > upgradeSequence {
-			upgradeSequence = counterpartyUpgradeSequence
-			k.SetUpgradeSequence(ctx, portID, channelID, upgradeSequence)
-		} else {
-			errorReceipt := types.NewErrorReceipt(upgradeSequence, errorsmod.Wrapf(types.ErrUpgradeAborted, "counterparty chain upgrade sequence <= upgrade sequence (%d <= %d)", counterpartyUpgradeSequence, upgradeSequence))
-			// the upgrade sequence is incremented so both sides start the next upgrade with a fresh sequence.
-			upgradeSequence++
-
-			k.SetUpgradeErrorReceipt(ctx, portID, channelID, errorReceipt)
-			k.SetUpgradeSequence(ctx, portID, channelID, upgradeSequence)
-
-			// TODO: emit error receipt events
-
-			// do we want to return upgrade sequence here to include in response??
-			return 0, errorsmod.Wrapf(types.ErrUpgradeAborted, "upgrade aborted, error receipt written for upgrade sequence: %d", errorReceipt.GetSequence())
-		}
-
-		// this is first message in upgrade handshake on this chain so we must store original channel in restore channel path
-		// in case we need to restore channel later.
-		k.SetUpgradeRestoreChannel(ctx, portID, channelID, channel)
-
-	case types.INITUPGRADE:
-		upgradeSequence, found = k.GetUpgradeSequence(ctx, portID, channelID)
-		if !found {
-			errorReceipt := types.NewErrorReceipt(upgradeSequence, errorsmod.Wrap(types.ErrUpgradeAborted, "upgrade sequence not found"))
-			k.SetUpgradeErrorReceipt(ctx, portID, channelID, errorReceipt)
-
-			return 0, errorsmod.Wrapf(types.ErrUpgradeAborted, "upgrade aborted, error receipt written for upgrade sequence: %d", upgradeSequence)
-		}
-
-		if upgradeSequence != counterpartyUpgradeSequence {
-			errorReceipt := types.NewErrorReceipt(upgradeSequence, errorsmod.Wrapf(types.ErrUpgradeAborted, "upgrade sequence ≠ counterparty chain upgrade sequence (%d ≠ %d)", upgradeSequence, counterpartyUpgradeSequence))
-			// set to the max of the two
-			if counterpartyUpgradeSequence > upgradeSequence {
-				upgradeSequence = counterpartyUpgradeSequence
-				k.SetUpgradeSequence(ctx, portID, channelID, upgradeSequence)
-			}
-
-			k.SetUpgradeErrorReceipt(ctx, portID, channelID, errorReceipt)
-			return 0, errorsmod.Wrapf(types.ErrUpgradeAborted, "upgrade aborted, error receipt written for upgrade sequence: %d", errorReceipt.Sequence)
-		}
-
-		// if there is a crossing hello, i.e an UpgradeInit has been called on both channelEnds,
-		// then we must ensure that the proposedUpgrade by the counterparty is the same as the currentChannel
-		// except for the channel state (upgrade channel will be in TRYUPGRADE and current channel will be in INITUPGRADE)
-		// if the proposed upgrades on either side are incompatible, then we will restore the channel and cancel the upgrade.
-		channel.State = types.TRYUPGRADE
-
-		if !reflect.DeepEqual(channel, proposedUpgradeChannel) {
-			// TODO: log and emit events
-			if err := k.RestoreChannelAndWriteErrorReceipt(ctx, portID, channelID, upgradeSequence, types.ErrInvalidChannel); err != nil {
-				return 0, errorsmod.Wrap(types.ErrUpgradeAborted, err.Error())
-			}
-			return 0, errorsmod.Wrap(types.ErrUpgradeAborted, "proposed upgrade channel did not equal expected channel")
-		}
-
-		return upgradeSequence, nil
-	default:
-		return 0, errorsmod.Wrapf(types.ErrInvalidChannelState, "expected one of [%s, %s] but got %s", types.OPEN, types.INITUPGRADE, channel.State)
-	}
-
-	return upgradeSequence, nil
-}
-
-// WriteUpgradeTryChannel writes a channel which has successfully passed the UpgradeTry handshake step.
-// An event is emitted for the handshake step.
-func (k Keeper) WriteUpgradeTryChannel(
-	ctx sdk.Context,
-	portID,
-	channelID,
-	proposedUpgradeVersion string,
-	upgradeSequence uint64,
-	channelUpgrade types.Channel,
-) {
-	defer telemetry.IncrCounter(1, "ibc", "channel", "upgrade-try")
-
-	channel, found := k.GetChannel(ctx, portID, channelID)
-	if !found {
-		panic(fmt.Sprintf("failed to retrieve channel %s on port %s", channelID, portID))
-	}
-
-	// assign directly the fields that are modifiable.
-	// counterparty fields may not be changed.
-	channel.State = types.TRYUPGRADE
-	channel.Version = proposedUpgradeVersion
-	channel.Ordering = channelUpgrade.Ordering
-	channel.ConnectionHops = channelUpgrade.ConnectionHops
-
-	// TODO: ZeroCustomFields()
-
-	k.SetChannel(ctx, portID, channelID, channel)
-
-	// TODO: previous state will not be OPEN in the case of crossing hellos. Determine this state correctly.
-	k.Logger(ctx).Info("channel state updated", "port-id", portID, "channel-id", channelID, "previous-state", types.OPEN.String(), "new-state", types.TRYUPGRADE.String())
-
-	emitChannelUpgradeTryEvent(ctx, portID, channelID, upgradeSequence, channelUpgrade)
-}
-
-// TODO: should we pull out the error receipt logic from this function? They seem like two discrete operations.
-
-// RestoreChannelAndWriteErrorReceipt restores the given channel to the state prior to upgrade.
-func (k Keeper) RestoreChannelAndWriteErrorReceipt(ctx sdk.Context, portID, channelID string, upgradeSequence uint64, err error) error {
-	errorReceipt := types.NewErrorReceipt(upgradeSequence, err)
-	k.SetUpgradeErrorReceipt(ctx, portID, channelID, errorReceipt)
-
-	channel, found := k.GetUpgradeRestoreChannel(ctx, portID, channelID)
-	if !found {
-		return errorsmod.Wrapf(types.ErrChannelNotFound, "port ID (%s) channel ID (%s)", portID, channelID)
-=======
 
 	// the channel state could be in INITUPGRADE if we are in a crossing hellos situation
 	if !collections.Contains(channel.State, []types.State{types.OPEN, types.INITUPGRADE}) {
@@ -385,7 +120,6 @@
 		ConnectionHops:  counterpartyConnectionHops,
 		Version:         channel.Version,
 		UpgradeSequence: counterpartyUpgradeSequence,
->>>>>>> 5ae5eb4d
 	}
 
 	// verify that the counterparty channel has correctly entered into the upgrade process
@@ -439,119 +173,6 @@
 		k.SetUpgrade(ctx, portID, channelID, proposedUpgrade)
 	}
 
-<<<<<<< HEAD
-	cbs.OnChanUpgradeRestore(ctx, portID, channelID)
-	return nil
-}
-
-// ChanUpgradeAck handles an upgrade ack on a channel.
-func (k Keeper) ChanUpgradeAck(ctx sdk.Context, portID, channelID string, counterpartyChannel types.Channel, proofCounterpartyChannel, proofCounterpartyUpgradeSequence []byte, proofHeight clienttypes.Height) (types.Channel, uint64, error) {
-	channel, found := k.GetChannel(ctx, portID, channelID)
-	if !found {
-		panic(errorsmod.Wrapf(types.ErrChannelNotFound, "failed to retrieve channel %s on port %s", channelID, portID))
-	}
-
-	// current channel is in INITUPGRADE or TRYUPGRADE (crossing hellos)
-	if !collections.Contains(channel.State, []types.State{types.INITUPGRADE, types.TRYUPGRADE}) {
-		return types.Channel{}, 0, errorsmod.Wrapf(types.ErrInvalidChannelState, "expected one of [%s, %s], got %s", types.INITUPGRADE, types.TRYUPGRADE, channel.State)
-	}
-
-	// verify that the counterparty sequence is the same as the current sequence to ensure that the proofs were
-	// retrieved from the current upgrade attempt since all proofs are retrieved from same proof height,
-	// and there can not be multiple upgrade states in the store for a given channel at the same time
-	upgradeSequence, found := k.GetUpgradeSequence(ctx, portID, channelID)
-	if !found {
-		panic(errorsmod.Wrapf(types.ErrUpgradeAborted, "upgrade aborted, error receipt written for upgrade sequence: %d", upgradeSequence))
-	}
-
-	if counterpartyChannel.State != types.TRYUPGRADE {
-		if err := k.RestoreChannelAndWriteErrorReceipt(ctx, portID, channelID, upgradeSequence, types.ErrInvalidChannel); err != nil {
-			return types.Channel{}, 0, errorsmod.Wrap(types.ErrUpgradeAborted, err.Error())
-		}
-		return types.Channel{}, 0, errorsmod.Wrapf(types.ErrInvalidChannelState, "expected counterparty to be in %s but was %s", types.TRYUPGRADE, counterpartyChannel.State)
-	}
-
-	// both channel ends must be mutually compatible.
-	// this means that the ordering must be the same and
-	// any future introduced fields that must be compatible
-	// should also be checked
-	if counterpartyChannel.Ordering != channel.Ordering {
-		if err := k.RestoreChannelAndWriteErrorReceipt(ctx, portID, channelID, upgradeSequence, types.ErrInvalidChannel); err != nil {
-			return types.Channel{}, 0, errorsmod.Wrap(types.ErrUpgradeAborted, err.Error())
-		}
-		return types.Channel{}, 0, errorsmod.Wrapf(types.ErrInvalidChannelState, "expected counterparty ordering to equal upgrade channel ordering. counterparty channel: %s, upgrade channel: %s", counterpartyChannel.Ordering, channel.Ordering)
-	}
-
-	connectionEnd, err := k.getConnectionForVerification(ctx, portID, channelID, channel, types.TRYUPGRADE)
-	if err != nil {
-		return types.Channel{}, 0, err
-	}
-
-	if connectionEnd.GetState() != int32(connectiontypes.OPEN) {
-		return types.Channel{}, 0, errorsmod.Wrapf(
-			connectiontypes.ErrInvalidConnectionState,
-			"connection state is not OPEN (got %s)", connectiontypes.State(connectionEnd.GetState()).String(),
-		)
-	}
-
-	if connectionEnd.GetCounterparty().GetConnectionID() != counterpartyChannel.ConnectionHops[0] {
-		return types.Channel{}, 0, errorsmod.Wrapf(connectiontypes.ErrInvalidConnection, "unexpected counterparty channel connection hops, expected %s but got %s", connectionEnd.GetCounterparty().GetConnectionID(), counterpartyChannel.ConnectionHops[0])
-	}
-
-	if err := k.connectionKeeper.VerifyChannelState(ctx, connectionEnd, proofHeight, proofCounterpartyChannel, channel.Counterparty.PortId,
-		channel.Counterparty.ChannelId, counterpartyChannel); err != nil {
-		return types.Channel{}, 0, err
-	}
-
-	if err := k.connectionKeeper.VerifyChannelUpgradeSequence(ctx, connectionEnd, proofHeight, proofCounterpartyUpgradeSequence, channel.Counterparty.PortId,
-		channel.Counterparty.ChannelId, upgradeSequence); err != nil {
-		return types.Channel{}, 0, err
-	}
-
-	return channel, upgradeSequence, nil
-}
-
-// WriteUpgradeAckChannel sets the channel state to OPEN.
-func (k Keeper) WriteUpgradeAckChannel(
-	ctx sdk.Context,
-	portID,
-	channelID string,
-	upgradeChannel types.Channel,
-) {
-	// upgrade is complete
-	// set channel to OPEN and remove unnecessary state
-	upgradeChannel.State = types.OPEN
-	k.SetChannel(ctx, portID, channelID, upgradeChannel)
-	k.DeleteUpgradeTimeout(ctx, portID, channelID)
-	k.DeleteUpgradeRestoreChannel(ctx, portID, channelID)
-
-	// TODO: emit events
-}
-
-// getConnectionForVerification returns the connection end that should be used. During crossing hellos, the restore
-// channel connection end is used, while in a regular flow the current channel connection end is used.
-func (k Keeper) getConnectionForVerification(ctx sdk.Context, portID string, channelID string, currentChannel types.Channel, crossingHelloState types.State) (exported.ConnectionI, error) {
-	isCrossingHellos := currentChannel.State == crossingHelloState
-	if isCrossingHellos {
-		// fetch restore channel
-		restoreChannel, found := k.GetUpgradeRestoreChannel(ctx, portID, channelID)
-		if !found {
-			return nil, errorsmod.Wrapf(types.ErrChannelNotFound, "port ID (%s) channel ID (%s)", portID, channelID)
-		}
-		connectionEnd, err := k.GetConnection(ctx, restoreChannel.ConnectionHops[0])
-		if err != nil {
-			return nil, err
-		}
-		return connectionEnd, nil
-	}
-
-	// use current channel
-	connectionEnd, err := k.GetConnection(ctx, currentChannel.ConnectionHops[0])
-	if err != nil {
-		return nil, err
-	}
-	return connectionEnd, nil
-=======
 	// crossing hellos case
 	if channel.State == types.INITUPGRADE {
 		currentUpgrade, found := k.GetUpgrade(ctx, portID, channelID)
@@ -606,5 +227,4 @@
 	// TODO: previous state will not be OPEN in the case of crossing hellos. Determine this state correctly.
 	k.Logger(ctx).Info("channel state updated", "port-id", portID, "channel-id", channelID, "previous-state", types.OPEN.String(), "new-state", types.TRYUPGRADE.String())
 	emitChannelUpgradeTryEvent(ctx, portID, channelID, currentChannel, upgrade)
->>>>>>> 5ae5eb4d
 }