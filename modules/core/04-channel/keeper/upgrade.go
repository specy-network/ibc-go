--- conflicted
+++ resolved
@@ -279,14 +279,6 @@
 		FlushStatus:     counterpartyFlushStatus, // provided by the relayer
 	}
 
-<<<<<<< HEAD
-	upgrade, found := k.GetUpgrade(ctx, portID, channelID)
-	if !found {
-		return errorsmod.Wrapf(types.ErrUpgradeNotFound, "failed to retrieve channel upgrade: port ID (%s) channel ID (%s)", portID, channelID)
-	}
-
-=======
->>>>>>> 2b221e64
 	// verify the counterparty channel state containing the upgrade sequence
 	if err := k.connectionKeeper.VerifyChannelState(
 		ctx,
@@ -311,14 +303,13 @@
 		return errorsmod.Wrap(err, "failed to verify counterparty upgrade")
 	}
 
-<<<<<<< HEAD
+	upgrade, found := k.GetUpgrade(ctx, portID, channelID)
+	if !found {
+		return errorsmod.Wrapf(types.ErrUpgradeNotFound, "failed to retrieve channel upgrade: port ID (%s) channel ID (%s)", portID, channelID)
+	}
+
 	if err := k.checkForUpgradeSequences(ctx, portID, channelID, channel, counterpartyChannel.UpgradeSequence); err != nil {
 		return err
-=======
-	upgrade, found := k.GetUpgrade(ctx, portID, channelID)
-	if !found {
-		return errorsmod.Wrapf(types.ErrUpgradeNotFound, "failed to retrieve channel upgrade: port ID (%s) channel ID (%s)", portID, channelID)
->>>>>>> 2b221e64
 	}
 
 	if err := k.checkForUpgradeCompatibility(ctx, upgrade.Fields, counterpartyUpgrade); err != nil {
