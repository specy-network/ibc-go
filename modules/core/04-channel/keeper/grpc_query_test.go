--- conflicted
+++ resolved
@@ -1573,17 +1573,10 @@
 	}
 }
 
-<<<<<<< HEAD
-func (suite *KeeperTestSuite) TestQueryUpgradeError() {
-	var (
-		req        *types.QueryUpgradeErrorRequest
-		upgradeErr *types.UpgradeError
-=======
 func (suite *KeeperTestSuite) TestQueryNextSequenceSend() {
 	var (
 		req    *types.QueryNextSequenceSendRequest
 		expSeq uint64
->>>>>>> 951b3abd
 	)
 
 	testCases := []struct {
@@ -1601,11 +1594,7 @@
 		{
 			"invalid port ID",
 			func() {
-<<<<<<< HEAD
-				req = &types.QueryUpgradeErrorRequest{
-=======
 				req = &types.QueryNextSequenceSendRequest{
->>>>>>> 951b3abd
 					PortId:    "",
 					ChannelId: "test-channel-id",
 				}
@@ -1615,11 +1604,7 @@
 		{
 			"invalid channel ID",
 			func() {
-<<<<<<< HEAD
-				req = &types.QueryUpgradeErrorRequest{
-=======
 				req = &types.QueryNextSequenceSendRequest{
->>>>>>> 951b3abd
 					PortId:    "test-port-id",
 					ChannelId: "",
 				}
@@ -1629,28 +1614,14 @@
 		{
 			"channel not found",
 			func() {
-<<<<<<< HEAD
-				req = &types.QueryUpgradeErrorRequest{
-=======
 				req = &types.QueryNextSequenceSendRequest{
->>>>>>> 951b3abd
-					PortId:    "test-port-id",
-					ChannelId: "test-channel-id",
-				}
-			},
-			false,
-		},
-		{
-<<<<<<< HEAD
-			"success",
-			func() {
-				path := ibctesting.NewPath(suite.chainA, suite.chainB)
-				suite.coordinator.Setup(path)
-				upgradeErr = types.NewUpgradeError(uint64(1), fmt.Errorf("test error"))
-				suite.chainA.App.GetIBCKeeper().ChannelKeeper.SetUpgradeErrorReceipt(suite.chainA.GetContext(), path.EndpointA.ChannelConfig.PortID, path.EndpointA.ChannelID, upgradeErr.GetErrorReceipt())
-
-				req = &types.QueryUpgradeErrorRequest{
-=======
+					PortId:    "test-port-id",
+					ChannelId: "test-channel-id",
+				}
+			},
+			false,
+		},
+		{
 			"basic success on unordered channel returns zero",
 			func() {
 				path := ibctesting.NewPath(suite.chainA, suite.chainB)
@@ -1658,14 +1629,30 @@
 
 				expSeq = 0
 				req = &types.QueryNextSequenceSendRequest{
->>>>>>> 951b3abd
 					PortId:    path.EndpointA.ChannelConfig.PortID,
 					ChannelId: path.EndpointA.ChannelID,
 				}
 			},
 			true,
 		},
-<<<<<<< HEAD
+		{
+			"basic success on ordered channel returns the set send sequence",
+			func() {
+				path := ibctesting.NewPath(suite.chainA, suite.chainB)
+				path.SetChannelOrdered()
+				suite.coordinator.Setup(path)
+
+				expSeq = 3
+				seq := uint64(3)
+				suite.chainA.App.GetIBCKeeper().ChannelKeeper.SetNextSequenceSend(suite.chainA.GetContext(), path.EndpointA.ChannelConfig.PortID, path.EndpointA.ChannelID, seq)
+
+				req = &types.QueryNextSequenceSendRequest{
+					PortId:    path.EndpointA.ChannelConfig.PortID,
+					ChannelId: path.EndpointA.ChannelID,
+				}
+			},
+			true,
+		},
 	}
 
 	for _, tc := range testCases {
@@ -1673,8 +1660,92 @@
 			suite.SetupTest() // reset
 
 			tc.malleate()
-			ctx := sdk.WrapSDKContext(suite.chainA.GetContext())
-
+			ctx := suite.chainA.GetContext()
+			res, err := suite.chainA.QueryServer.NextSequenceSend(ctx, req)
+
+			if tc.expPass {
+				suite.Require().NoError(err)
+				suite.Require().NotNil(res)
+				suite.Require().Equal(expSeq, res.NextSequenceSend)
+			} else {
+				suite.Require().Error(err)
+			}
+		})
+	}
+}
+
+func (suite *KeeperTestSuite) TestQueryUpgradeError() {
+	var (
+		req        *types.QueryUpgradeErrorRequest
+		upgradeErr *types.UpgradeError
+	)
+
+	testCases := []struct {
+		msg      string
+		malleate func()
+		expPass  bool
+	}{
+		{
+			"empty request",
+			func() {
+				req = nil
+			},
+			false,
+		},
+		{
+			"invalid port ID",
+			func() {
+				req = &types.QueryUpgradeErrorRequest{
+					PortId:    "",
+					ChannelId: "test-channel-id",
+				}
+			},
+			false,
+		},
+		{
+			"invalid channel ID",
+			func() {
+				req = &types.QueryUpgradeErrorRequest{
+					PortId:    "test-port-id",
+					ChannelId: "",
+				}
+			},
+			false,
+		},
+		{
+			"channel not found",
+			func() {
+				req = &types.QueryUpgradeErrorRequest{
+					PortId:    "test-port-id",
+					ChannelId: "test-channel-id",
+				}
+			},
+			false,
+		},
+		{
+			"success",
+			func() {
+				path := ibctesting.NewPath(suite.chainA, suite.chainB)
+				suite.coordinator.Setup(path)
+				upgradeErr = types.NewUpgradeError(uint64(1), fmt.Errorf("test error"))
+				suite.chainA.App.GetIBCKeeper().ChannelKeeper.SetUpgradeErrorReceipt(suite.chainA.GetContext(), path.EndpointA.ChannelConfig.PortID, path.EndpointA.ChannelID, upgradeErr.GetErrorReceipt())
+
+				req = &types.QueryUpgradeErrorRequest{
+					PortId:    path.EndpointA.ChannelConfig.PortID,
+					ChannelId: path.EndpointA.ChannelID,
+				}
+			},
+			true,
+		},
+	}
+
+	for _, tc := range testCases {
+		suite.Run(fmt.Sprintf("Case %s", tc.msg), func() {
+			suite.SetupTest() // reset
+
+			tc.malleate()
+
+			ctx := suite.chainA.GetContext()
 			res, err := suite.chainA.QueryServer.UpgradeError(ctx, req)
 
 			if tc.expPass {
@@ -1749,24 +1820,6 @@
 			"success",
 			func() {
 			},
-=======
-		{
-			"basic success on ordered channel returns the set send sequence",
-			func() {
-				path := ibctesting.NewPath(suite.chainA, suite.chainB)
-				path.SetChannelOrdered()
-				suite.coordinator.Setup(path)
-
-				expSeq = 3
-				seq := uint64(3)
-				suite.chainA.App.GetIBCKeeper().ChannelKeeper.SetNextSequenceSend(suite.chainA.GetContext(), path.EndpointA.ChannelConfig.PortID, path.EndpointA.ChannelID, seq)
-
-				req = &types.QueryNextSequenceSendRequest{
-					PortId:    path.EndpointA.ChannelConfig.PortID,
-					ChannelId: path.EndpointA.ChannelID,
-				}
-			},
->>>>>>> 951b3abd
 			true,
 		},
 	}
@@ -1774,7 +1827,6 @@
 	for _, tc := range testCases {
 		suite.Run(fmt.Sprintf("Case %s", tc.msg), func() {
 			suite.SetupTest() // reset
-<<<<<<< HEAD
 			path := ibctesting.NewPath(suite.chainA, suite.chainB)
 			suite.coordinator.Setup(path)
 
@@ -1793,24 +1845,13 @@
 
 			tc.malleate()
 
-			ctx := sdk.WrapSDKContext(suite.chainA.GetContext())
-
+			ctx := suite.chainA.GetContext()
 			res, err := suite.chainA.QueryServer.Upgrade(ctx, req)
-=======
-
-			tc.malleate()
-			ctx := suite.chainA.GetContext()
-			res, err := suite.chainA.QueryServer.NextSequenceSend(ctx, req)
->>>>>>> 951b3abd
 
 			if tc.expPass {
 				suite.Require().NoError(err)
 				suite.Require().NotNil(res)
-<<<<<<< HEAD
 				suite.Require().Equal(expectedUpgrade, res.Upgrade)
-=======
-				suite.Require().Equal(expSeq, res.NextSequenceSend)
->>>>>>> 951b3abd
 			} else {
 				suite.Require().Error(err)
 			}
