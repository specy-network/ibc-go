package types_test

import (
	"testing"

	"github.com/stretchr/testify/require"

	"github.com/cosmos/ibc-go/v7/modules/core/04-channel/types"
)

func TestChannelValidateBasic(t *testing.T) {
	counterparty := types.Counterparty{"portidone", "channelidone"}
	testCases := []struct {
		name    string
		channel types.Channel
		expPass bool
	}{
		{"valid channel", types.NewChannel(types.TRYOPEN, types.ORDERED, counterparty, connHops, version), true},
		{"invalid state", types.NewChannel(types.UNINITIALIZED, types.ORDERED, counterparty, connHops, version), false},
		{"invalid order", types.NewChannel(types.TRYOPEN, types.NONE, counterparty, connHops, version), false},
		{"more than 1 connection hop", types.NewChannel(types.TRYOPEN, types.ORDERED, counterparty, []string{"connection1", "connection2"}, version), false},
		{"invalid connection hop identifier", types.NewChannel(types.TRYOPEN, types.ORDERED, counterparty, []string{"(invalid)"}, version), false},
		{"invalid counterparty", types.NewChannel(types.TRYOPEN, types.ORDERED, types.NewCounterparty("(invalidport)", "channelidone"), connHops, version), false},
	}

	for i, tc := range testCases {
		tc := tc

		err := tc.channel.ValidateBasic()
		if tc.expPass {
			require.NoError(t, err, "valid test case %d failed: %s", i, tc.name)
		} else {
			require.Error(t, err, "invalid test case %d passed: %s", i, tc.name)
		}
	}
}

func TestCounterpartyValidateBasic(t *testing.T) {
	testCases := []struct {
		name         string
		counterparty types.Counterparty
		expPass      bool
	}{
		{"valid counterparty", types.Counterparty{"portidone", "channelidone"}, true},
		{"invalid port id", types.Counterparty{"(InvalidPort)", "channelidone"}, false},
		{"invalid channel id", types.Counterparty{"portidone", "(InvalidChannel)"}, false},
	}

	for i, tc := range testCases {
		tc := tc

		err := tc.counterparty.ValidateBasic()
		if tc.expPass {
			require.NoError(t, err, "valid test case %d failed: %s", i, tc.name)
		} else {
			require.Error(t, err, "invalid test case %d passed: %s", i, tc.name)
		}
	}
}

func TestSubsetOf(t *testing.T) {
	testCases := []struct {
		name     string
		order    types.Order
		newOrder types.Order
		expPass  bool
	}{
		{
			"ordered -> ordered",
			types.ORDERED,
			types.ORDERED,
			true,
		},
		{
			"ordered -> unordered",
			types.ORDERED,
			types.UNORDERED,
			true,
		},
		{
			"unordered -> unordered",
			types.UNORDERED,
			types.UNORDERED,
			true,
		},
		{
<<<<<<< HEAD
			"unordered -> unordered",
=======
			"unordered -> ordered",
>>>>>>> 3e341718
			types.UNORDERED,
			types.ORDERED,
			false,
		},
		{
			"none -> ordered",
			types.NONE,
			types.ORDERED,
			false,
		},
		{
			"none -> unordered",
			types.NONE,
			types.ORDERED,
			false,
		},
		{
			"ordered -> none",
			types.ORDERED,
			types.NONE,
			false,
		},
		{
			"unordered -> none",
			types.UNORDERED,
			types.NONE,
			false,
		},
	}

	for _, tc := range testCases {
		ok := tc.order.SubsetOf(tc.newOrder)
		if tc.expPass {
			require.True(t, ok, tc.name)
		} else {
			require.False(t, ok, tc.name)
		}
	}
}<|MERGE_RESOLUTION|>--- conflicted
+++ resolved
@@ -84,11 +84,7 @@
 			true,
 		},
 		{
-<<<<<<< HEAD
-			"unordered -> unordered",
-=======
 			"unordered -> ordered",
->>>>>>> 3e341718
 			types.UNORDERED,
 			types.ORDERED,
 			false,
