package types

import (
	errorsmod "cosmossdk.io/errors"
)

// IBC channel sentinel errors
var (
	ErrChannelExists             = errorsmod.Register(SubModuleName, 2, "channel already exists")
	ErrChannelNotFound           = errorsmod.Register(SubModuleName, 3, "channel not found")
	ErrInvalidChannel            = errorsmod.Register(SubModuleName, 4, "invalid channel")
	ErrInvalidChannelState       = errorsmod.Register(SubModuleName, 5, "invalid channel state")
	ErrInvalidChannelOrdering    = errorsmod.Register(SubModuleName, 6, "invalid channel ordering")
	ErrInvalidCounterparty       = errorsmod.Register(SubModuleName, 7, "invalid counterparty channel")
	ErrInvalidChannelCapability  = errorsmod.Register(SubModuleName, 8, "invalid channel capability")
	ErrChannelCapabilityNotFound = errorsmod.Register(SubModuleName, 9, "channel capability not found")
	ErrSequenceSendNotFound      = errorsmod.Register(SubModuleName, 10, "sequence send not found")
	ErrSequenceReceiveNotFound   = errorsmod.Register(SubModuleName, 11, "sequence receive not found")
	ErrSequenceAckNotFound       = errorsmod.Register(SubModuleName, 12, "sequence acknowledgement not found")
	ErrInvalidPacket             = errorsmod.Register(SubModuleName, 13, "invalid packet")
	ErrPacketTimeout             = errorsmod.Register(SubModuleName, 14, "packet timeout")
	ErrTooManyConnectionHops     = errorsmod.Register(SubModuleName, 15, "too many connection hops")
	ErrInvalidAcknowledgement    = errorsmod.Register(SubModuleName, 16, "invalid acknowledgement")
	ErrAcknowledgementExists     = errorsmod.Register(SubModuleName, 17, "acknowledgement for packet already exists")
	ErrInvalidChannelIdentifier  = errorsmod.Register(SubModuleName, 18, "invalid channel identifier")

	// packets already relayed errors
	ErrPacketReceived           = errorsmod.Register(SubModuleName, 19, "packet already received")
	ErrPacketCommitmentNotFound = errorsmod.Register(SubModuleName, 20, "packet commitment not found") // may occur for already received acknowledgements or timeouts and in rare cases for packets never sent

	// ORDERED channel error
	ErrPacketSequenceOutOfOrder = errorsmod.Register(SubModuleName, 21, "packet sequence is out of order")

	// Antehandler error
	ErrRedundantTx = errorsmod.Register(SubModuleName, 22, "packet messages are redundant")

	// Perform a no-op on the current Msg
	ErrNoOpMsg = errorsmod.Register(SubModuleName, 23, "message is redundant, no-op will be performed")

<<<<<<< HEAD
	ErrInvalidChannelVersion = sdkerrors.Register(SubModuleName, 24, "invalid channel version")
	ErrPacketNotSent         = sdkerrors.Register(SubModuleName, 25, "packet has not been sent")
	ErrInvalidTimeout        = sdkerrors.Register(SubModuleName, 26, "invalid packet timeout")
	ErrRedundantHandshake    = sdkerrors.Register(SubModuleName, 27, "redundant handshake attempt")
=======
	ErrInvalidChannelVersion = errorsmod.Register(SubModuleName, 24, "invalid channel version")
	ErrPacketNotSent         = errorsmod.Register(SubModuleName, 25, "packet has not been sent")
	ErrInvalidTimeout        = errorsmod.Register(SubModuleName, 26, "invalid packet timeout")
>>>>>>> 102854a6
)<|MERGE_RESOLUTION|>--- conflicted
+++ resolved
@@ -37,14 +37,8 @@
 	// Perform a no-op on the current Msg
 	ErrNoOpMsg = errorsmod.Register(SubModuleName, 23, "message is redundant, no-op will be performed")
 
-<<<<<<< HEAD
 	ErrInvalidChannelVersion = sdkerrors.Register(SubModuleName, 24, "invalid channel version")
 	ErrPacketNotSent         = sdkerrors.Register(SubModuleName, 25, "packet has not been sent")
 	ErrInvalidTimeout        = sdkerrors.Register(SubModuleName, 26, "invalid packet timeout")
 	ErrRedundantHandshake    = sdkerrors.Register(SubModuleName, 27, "redundant handshake attempt")
-=======
-	ErrInvalidChannelVersion = errorsmod.Register(SubModuleName, 24, "invalid channel version")
-	ErrPacketNotSent         = errorsmod.Register(SubModuleName, 25, "packet has not been sent")
-	ErrInvalidTimeout        = errorsmod.Register(SubModuleName, 26, "invalid packet timeout")
->>>>>>> 102854a6
 )