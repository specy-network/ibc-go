--- conflicted
+++ resolved
@@ -9,10 +9,7 @@
 	"cosmossdk.io/store/metrics"
 	"cosmossdk.io/store/rootmulti"
 	storetypes "cosmossdk.io/store/types"
-<<<<<<< HEAD
 	abci "github.com/cometbft/cometbft/abci/types"
-=======
->>>>>>> 279b10be
 	dbm "github.com/cosmos/cosmos-db"
 	sdk "github.com/cosmos/cosmos-sdk/types"
 	"github.com/stretchr/testify/suite"
@@ -90,22 +87,14 @@
 	iavlStore.Set([]byte("KEY"), []byte("VALUE"))
 	_ = store.Commit()
 
-<<<<<<< HEAD
 	query := abci.RequestQuery{
-=======
-	res, err := store.Query(&storetypes.RequestQuery{
->>>>>>> 279b10be
 		Data:   []byte("KEY"),
 		Path:   fmt.Sprintf("/%s/key", storeKey.Name()), // required path to get key/value+proof
 		Height: 1,
 		Prove:  true,
-<<<<<<< HEAD
 	}
 
 	res, err := store.Query((*storetypes.RequestQuery)(&query))
-=======
-	})
->>>>>>> 279b10be
 	suite.Require().NoError(err)
 
 	merkleProof, err := commitmenttypes.ConvertProofs(res.ProofOps)
