--- conflicted
+++ resolved
@@ -124,12 +124,7 @@
 	channeltypes.RegisterMsgServer(cfg.MsgServer(), am.keeper)
 	types.RegisterQueryService(cfg.QueryServer(), am.keeper)
 
-<<<<<<< HEAD
-	m := clientkeeper.NewMigrator(*am.keeper.ClientKeeper)
-	err := cfg.RegisterMigration(exported.ModuleName, 2, m.Migrate2to3)
-	if err != nil {
-=======
-	clientMigrator := clientkeeper.NewMigrator(am.keeper.ClientKeeper)
+	clientMigrator := clientkeeper.NewMigrator(*am.keeper.ClientKeeper)
 	if err := cfg.RegisterMigration(exported.ModuleName, 2, clientMigrator.Migrate2to3); err != nil {
 		panic(err)
 	}
@@ -146,7 +141,6 @@
 
 		return nil
 	}); err != nil {
->>>>>>> 02d89757
 		panic(err)
 	}
 }
