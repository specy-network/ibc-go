--- conflicted
+++ resolved
@@ -47,14 +47,10 @@
 	}
 
 	for i, tc := range cases {
-<<<<<<< HEAD
 		hook := newMockClientHook()
 		suite.keeper.SetHooks(hook)
 
-		clientID, err := suite.keeper.CreateClient(suite.ctx, tc.clientState, suite.consensusState)
-=======
 		clientID, err := suite.keeper.CreateClient(suite.ctx, tc.clientState, tc.consensusState)
->>>>>>> 02d89757
 		if tc.expPass {
 			suite.Require().NoError(err, "valid test case %d failed: %s", i, tc.msg)
 			suite.Require().NotNil(clientID, "valid test case %d failed: %s", i, tc.msg)
