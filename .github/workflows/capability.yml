--- conflicted
+++ resolved
@@ -3,9 +3,9 @@
 on:
   pull_request:
     paths:
-      - ".github/workflows/capability.yml"
-      - "modules/capability/**"
-      - "proto/capability/**"
+      - '.github/workflows/capability.yml'
+      - 'modules/capability/**'
+      - 'proto/capability/**'
 
 jobs:
   build:
@@ -17,11 +17,7 @@
       - uses: actions/checkout@v3
       - uses: actions/setup-go@v4
         with:
-<<<<<<< HEAD
-          go-version: "1.20"
-=======
           go-version: '1.20'
->>>>>>> c17de1f1
       - name: Build capability-module
         run: |
           cd modules/capability
@@ -33,11 +29,7 @@
       - uses: actions/checkout@v3
       - uses: actions/setup-go@v4
         with:
-<<<<<<< HEAD
-          go-version: "1.20"
-=======
           go-version: '1.20'
->>>>>>> c17de1f1
       - name: Go Test
         run: |
           cd modules/capability
