--- conflicted
+++ resolved
@@ -169,14 +169,9 @@
   }
 }
 
-<<<<<<< HEAD
-// Timeout defines a type which encapsulates the timeout values at which the counterparty
-// must no longer proceed either a handshake or an upgrade.
-=======
 // Timeout defines an exeuction deadline structure for 04-channel msg handlers.
 // This includes packet lifecycle handlers as well as handshake and upgrade protocol handlers.
 // A valid Timeout contains either one or both of a timestamp and block height (sequence).
->>>>>>> 89379ef7
 message Timeout {
   // block height after which the upgrade times out
   ibc.core.client.v1.Height height = 1 [(gogoproto.nullable) = false];
