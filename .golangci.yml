--- conflicted
+++ resolved
@@ -6,16 +6,10 @@
 linters:
   disable-all: true
   enable:
-<<<<<<< HEAD
-    - dogsled
-    - exportloopref
-    - errcheck
-=======
     - exportloopref
     - errcheck
     - gci
     - goconst
->>>>>>> 951b3abd
     - gocritic
     - gofumpt
     - gosec
@@ -37,14 +31,7 @@
 
 issues:
   exclude-rules:
-<<<<<<< HEAD
-    - text: "unused-parameter"
-      linters:
-        - revive
-    - text: "SA1019:"
-=======
     - text: 'differs only by capitalization to method'
->>>>>>> 951b3abd
       linters:
         - revive
     - text: 'Use of weak random number generator'
@@ -55,22 +42,6 @@
   max-same-issues: 10000
 
 linters-settings:
-<<<<<<< HEAD
-  dogsled:
-    max-blank-identifiers: 3
-  maligned:
-    # print struct with more effective memory layout or not, false by default
-    suggest-new: true
-  nolintlint:
-    allow-unused: false
-    allow-leading-space: true
-    require-explanation: false
-    require-specific: false
-  revive:
-    rules:
-      - name: if-return
-        disabled: true
-=======
   gci:
     sections:
       - standard # Standard section: captures all standard packages.
@@ -135,5 +106,4 @@
           - 'fmt.Printf'
           - 'fmt.Print'
           - 'fmt.Println'
-          - 'myFunction'
->>>>>>> 951b3abd
+          - 'myFunction'