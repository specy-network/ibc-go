--- conflicted
+++ resolved
@@ -12,18 +12,12 @@
 	authsign "github.com/cosmos/cosmos-sdk/x/auth/signing"
 )
 
-// DefaultGenTxGas default gas for tx simulation
-var DefaultGenTxGas = uint64(1000000)
-
 // SimAppChainID hardcoded chainID for simulation
-<<<<<<< HEAD
 const (
+	// DefaultGenTxGas default gas for tx simulation
 	DefaultGenTxGas = 9223372036854775807 // 1<<64 - 1
 	SimAppChainID   = "simulation-app"
 )
-=======
-const SimAppChainID = "simulation-app"
->>>>>>> 7ae97694
 
 // GenTx generates a signed mock transaction.
 func GenTx(gen client.TxConfig, msgs []sdk.Msg, feeAmt sdk.Coins, gas uint64, chainID string, accNums, accSeqs []uint64, priv ...cryptotypes.PrivKey) (sdk.Tx, error) {
