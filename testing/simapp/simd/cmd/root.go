--- conflicted
+++ resolved
@@ -5,20 +5,9 @@
 	"io"
 	"os"
 
-<<<<<<< HEAD
-	sdkcmd "cosmossdk.io/simapp/simd/cmd"
-	rosettaCmd "cosmossdk.io/tools/rosetta/cmd"
-	dbm "github.com/cometbft/cometbft-db"
-	tmcfg "github.com/cometbft/cometbft/config"
-	tmcli "github.com/cometbft/cometbft/libs/cli"
-	"github.com/cometbft/cometbft/libs/log"
-	tmtypes "github.com/cometbft/cometbft/types"
-	"github.com/cosmos/cosmos-sdk/baseapp"
-=======
 	"github.com/spf13/cobra"
 	"github.com/spf13/viper"
 
->>>>>>> 951b3abd
 	"github.com/cosmos/cosmos-sdk/client"
 	"github.com/cosmos/cosmos-sdk/client/config"
 	"github.com/cosmos/cosmos-sdk/client/debug"
@@ -257,56 +246,6 @@
 	return cmd
 }
 
-<<<<<<< HEAD
-type appCreator struct {
-	encCfg params.EncodingConfig
-}
-
-// newApp is an appCreator
-func (a appCreator) newApp(logger log.Logger, db dbm.DB, traceStore io.Writer, appOpts servertypes.AppOptions) servertypes.Application {
-	var cache sdk.MultiStorePersistentCache
-
-	if cast.ToBool(appOpts.Get(server.FlagInterBlockCache)) {
-		cache = store.NewCommitKVStoreCacheManager()
-	}
-
-	skipUpgradeHeights := make(map[int64]bool)
-	for _, h := range cast.ToIntSlice(appOpts.Get(server.FlagUnsafeSkipUpgrades)) {
-		skipUpgradeHeights[int64(h)] = true
-	}
-
-	pruningOpts, err := server.GetPruningOptionsFromFlags(appOpts)
-	if err != nil {
-		panic(err)
-	}
-
-	homeDir := cast.ToString(appOpts.Get(flags.FlagHome))
-	chainID := cast.ToString(appOpts.Get(flags.FlagChainID))
-	if chainID == "" {
-		// fallback to genesis chain-id
-		appGenesis, err := tmtypes.GenesisDocFromFile(filepath.Join(homeDir, "config", "genesis.json"))
-		if err != nil {
-			panic(err)
-		}
-
-		chainID = appGenesis.ChainID
-	}
-
-	snapshotDir := filepath.Join(cast.ToString(appOpts.Get(flags.FlagHome)), "data", "snapshots")
-	snapshotDB, err := dbm.NewDB("metadata", server.GetAppDBBackend(appOpts), snapshotDir)
-	if err != nil {
-		panic(err)
-	}
-	snapshotStore, err := snapshots.NewStore(snapshotDB, snapshotDir)
-	if err != nil {
-		panic(err)
-	}
-
-	snapshotOptions := snapshottypes.NewSnapshotOptions(
-		cast.ToUint64(appOpts.Get(server.FlagStateSyncSnapshotInterval)),
-		cast.ToUint32(appOpts.Get(server.FlagStateSyncSnapshotKeepRecent)),
-	)
-=======
 // newApp creates the application
 func newApp(
 	logger log.Logger,
@@ -315,25 +254,11 @@
 	appOpts servertypes.AppOptions,
 ) servertypes.Application {
 	baseappOptions := server.DefaultBaseappOptions(appOpts)
->>>>>>> 951b3abd
 
 	return simapp.NewSimApp(
 		logger, db, traceStore, true,
 		appOpts,
-<<<<<<< HEAD
-		baseapp.SetPruning(pruningOpts),
-		baseapp.SetMinGasPrices(cast.ToString(appOpts.Get(server.FlagMinGasPrices))),
-		baseapp.SetHaltHeight(cast.ToUint64(appOpts.Get(server.FlagHaltHeight))),
-		baseapp.SetHaltTime(cast.ToUint64(appOpts.Get(server.FlagHaltTime))),
-		baseapp.SetMinRetainBlocks(cast.ToUint64(appOpts.Get(server.FlagMinRetainBlocks))),
-		baseapp.SetInterBlockCache(cache),
-		baseapp.SetTrace(cast.ToBool(appOpts.Get(server.FlagTrace))),
-		baseapp.SetIndexEvents(cast.ToStringSlice(appOpts.Get(server.FlagIndexEvents))),
-		baseapp.SetSnapshot(snapshotStore, snapshotOptions),
-		baseapp.SetChainID(chainID),
-=======
 		baseappOptions...,
->>>>>>> 951b3abd
 	)
 }
 
